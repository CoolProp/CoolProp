# -*- python -*-
# ex: set syntax=python:

# This is a sample buildmaster config file. It must be installed as
# 'master.cfg' in your buildmaster's base directory.

# This is the dictionary that the buildmaster pays attention to. We also use
# a shorter alias to save typing.
c = BuildmasterConfig = {}

####### STATUS TARGETS

# 'status' is a list of Status Targets. The results of each build will be
# pushed to these targets. buildbot/status/*.py has a variety to choose from,
# including web pages, email senders, and IRC bots.

c['status'] = []

from buildbot.status import html
from buildbot.status.web import authz, auth
from buildbot_private import web_auth

authz_cfg=authz.Authz(
    # change any of these to True to enable; see the manual for more
    # options
    auth=auth.BasicAuth([(web_auth['user'], web_auth['pass'])]),
    gracefulShutdown = False,
    forceBuild = 'auth', # use this to test your slave once it is set up
    forceAllBuilds = 'auth',
    pingBuilder = False,
    stopBuild = 'auth',
    stopAllBuilds = 'auth',
    cancelPendingBuild = 'auth',
)
c['status'].append(html.WebStatus(http_port=8010, authz=authz_cfg))

from buildbot.status import mail
from buildbot_private import email_auth
mn = mail.MailNotifier(fromaddr="buildbot@coolprop.dreamhosters.com",
                         sendToInterestedUsers=False,
                         mode=('problem'),
                         extraRecipients=["jowr@ipu.dk", "ian.h.bell@gmail.com"],
                         #useTls=True,
                         relayhost="homie.mail.dreamhost.com",
                         smtpPort=587, smtpUser=email_auth['user'],
                         smtpPassword=email_auth['pass'])

c['status'].append(mn)


####### HOUSEKEEPING AND DISK SPACE

# By default, buildbot stores information on all previous builds and we 
# hardly consult these data for debugging purposes - at least not the 
# historical build logs. These settings help to save some disk space on 
# worker (slave) machines and on the master.
# http://docs.buildbot.net/current/manual/cfg-global.html#data-lifetime
c['changeHorizon'] = 50 # Number of change records on master, default 200
c['buildHorizon'] = 25 # Number of builds for each builder which should be kept on disk, default 100
c['eventHorizon'] = 12 # Number of events to keep (mostly connections and disconnections of slaves), default 50
c['logHorizon'] = 25 # Number of builds for which logs should be maintained, default 40
c['buildCacheSize'] = 6 # Number of builds for each builder which are cached in memory, default 15
# This number should be larger than the number of builds required for commonly-used status 
# displays (the waterfall or grid views), so that those displays do not miss the cache on a refresh.




####### BUILDSLAVES

# The 'slaves' list defines the set of recognized buildslaves. Each element is
# a BuildSlave object, specifying a unique slave name and password.  The same
# slave name and password must be configured on the slave.
from buildbot.buildslave import BuildSlave
from buildbot_private import pass_dict
slave_commons = dict(notify_on_missing=["ian.h.bell@gmail.com", "jowr@ipu.dk"], missing_timeout=900 , max_builds = 1)
c['slaves'] = [BuildSlave("linux-slave", pass_dict["linux-slave"], **slave_commons),
               BuildSlave("OSX-slave", pass_dict["OSX-slave"], **slave_commons),
               BuildSlave("windows-slave", pass_dict["windows-slave"], **slave_commons),
               BuildSlave("OSX-IPU-worker", pass_dict["OSX-IPU-worker"], **slave_commons),
               BuildSlave("LIN-IPU-worker", pass_dict["LIN-IPU-worker"], **slave_commons),
               BuildSlave("WIN-DTU-worker", pass_dict["WIN-DTU-worker"], **slave_commons)
               ]

# 'slavePortnum' defines the TCP port to listen on for connections from slaves.
# This must match the value configured into the buildslaves (with their
# --master option)
c['slavePortnum'] = 9989

####### CHANGESOURCES

# the 'change_source' setting tells the buildmaster how it should find out
# about source code changes.  Here we point to the CoolProp source code.

from buildbot.changes.gitpoller import GitPoller
c['change_source'] = []
c['change_source'].append(GitPoller(
        'https://github.com/CoolProp/CoolProp',
        workdir='gitpoller-workdir', branch='master',
        pollinterval=300)) # Interval between triggering a build

####### BUILDERS

# The 'builders' list defines the Builders, which tell Buildbot how to perform a build:
# what steps, and which slaves can execute them.  Note that any particular build will
# only take place on one slave.

from buildbot.process.factory import BuildFactory
from buildbot.steps.source.git import Git
from buildbot.steps.shell import ShellCommand
from buildbot.steps.master import MasterShellCommand
from buildbot.steps.slave import MakeDirectory, RemoveDirectory, CopyDirectory
from buildbot.steps.transfer import DirectoryUpload, FileDownload
from buildbot.process import properties

# A custom platform and Python identifiers
platformID = {
    "windows" : 1,
    "osx"     : 2,
    "linux"   : 3
    }

bitnessID = {
    "32bit" : 1,
    "64bit" : 2
    }

pythonID = {
    "py27" : 1,
    "py32" : 2,
    "py34" : 3,
    "py35" : 4,
    "py36" : 5,
    "py37" : 6
    }

# A couple of functions to make it simpler to use the shorthand notation for the
# different platform, bitness, python combinations. These functions are candidates
# for the most inefficient code written in 2014, but they make the rest of this
# config file so much nicer and shorter.
def getIDtuple(testID):
    platformTEST = None
    bitnessTEST  = None
    pythonTEST   = None
    #
    TEST = str(testID)
    i    = len(TEST)
    if i <  1: raise ValueError("The given testID \"{0}\" is too short.".format(TEST))
    if i >= 1: platformTEST = TEST[0]
    if i >= 2: bitnessTEST  = TEST[1]
    if i >= 3: pythonTEST   = TEST[2]
    if i > 3: raise ValueError("The given testID \"{0}\" is too long.".format(TEST))
    #
    return platformTEST, bitnessTEST, pythonTEST

def getIDstr(platform=None, bitness=None, python=None):
    if platform is None and bitness is None and python is None:
        raise ValueError("All given parameters are None, this does not work.")
    #
    def getIDstr_helper(input, alt):
        if input is None: return str(0)
        if str(input) == "0": return str(0)
        if input in alt: return str(alt[input])
        return str(int(input))
    #
    platform = getIDstr_helper(platform,platformID)
    bitness  = getIDstr_helper(bitness,bitnessID)
    python   = getIDstr_helper(python,pythonID)
    #
    return platform+bitness+python

def compareID(in1, in2):
    """Takes int or str data and compares it to the other input.
    0 can be used ad a joker, which always compares to True.
    """
    if   in1 is None or   in2 is None : return True
    if int(in1) == 0 or int(in2) == 0 : return True
    return int(in1) == int(in2)

def checkID(inID, teID=None, strict=True):
    platformIN, bitnessIN, pythonIN = getIDtuple(testID=inID)
    platformTE, bitnessTE, pythonTE = getIDtuple(testID=teID)
    #
    result = compareID(platformTE, platformIN)
    if not result and strict: raise ValueError("The given input for the platform \"{0}\" did not match \"{1}\"".format(platformIN,platformTE))
    result =  compareID(bitnessTE, bitnessIN) and result
    if not result and strict: raise ValueError("The given input for the bitness \"{0}\" did not match \"{1}\"".format(bitnessIN,bitnessTE))
    result =   compareID(pythonTE, pythonIN) and result
    if not result and strict: raise ValueError("The given input for the Python version \"{0}\" did not match \"{1}\"".format(pythonIN,pythonTE))
    return result

def getFromDict(inDict, inID):
    res = inDict.get(inID)
    if res is None: # Try some more
        for key in inDict:
            if checkID(inID, key, strict=False):
                if res is not None:
                    raise ValueError("Already found a matching entry \"{0}\" for \"{1}\", please specify more parameters.".format(res,inID))
                else:
                    res = inDict[key]
    if res is None:
        raise ValueError("Could not find a matching entry for \"{0}\".".format(inID))
    else:
        return res

def getKeyFromVal(dic,val):
    for key in dic:
        if str(dic[key])==str(val):
            return key
    return None

def getJobName(inID):
    platform, bitness, python = getIDtuple(inID)
    platform = getKeyFromVal(platformID, platform)
    bitness  = getKeyFromVal( bitnessID, bitness )
    python   = getKeyFromVal(  pythonID, python  )
    res = []
    if platform is not None: res.append(platform)
    if  bitness is not None: res.append(bitness)
    if   python is not None: res.append(python)
    return "-".join(res)


class PythonSlaveConfig(object):
    def __init__(self,name):
        self.name = name
        self.pyact = {}
        self.pyenv = {}
        self.pyins = {}

    def getPyact(self, inID):
        return getFromDict(self.pyact, inID)

    def getPyenv(self, inID):
        return getFromDict(self.pyenv, inID)

    def getPyins(self, inID):
        return getFromDict(self.pyins, inID)

    def getIDs(self):
        IDs = []
        for pl in platformID:
            for bi in bitnessID:
                for py in pythonID:
                    tmpID = getIDstr(pl, bi, py)
                    try:
                        #print "Testing for {0} in act".format(tmpID)
                        self.getPyact(tmpID)
                        #print "Testing for {0} in env".format(tmpID)
                        self.getPyenv(tmpID)
                        #print "Testing for {0} in ins".format(tmpID)
                        self.getPyins(tmpID)
                        #print "Appending {0}".format(tmpID)
                        IDs.append(tmpID)
                    except:
                        pass
        return IDs


import os 

@properties.renderer
def _branch(props): return props.getProperty('branch')

def _master_loc_rel(git_branch):
    """
    If building from release branch, upload to public_html/release
    If building from master branch, upload to normal public_html/binaries folder
    If another branch, upload to public_html/unstable
    """
    if git_branch == 'release':  return os.path.join('public_html','release')
    elif git_branch == 'master': return os.path.join('public_html','binaries')
    else:                        return os.path.join('public_html','unstable')

@properties.renderer
def master_loc_rel(props):
    """
    If building from release branch, upload to public_html/release
    If building from master branch, upload to normal public_html/binaries folder
    If another branch, upload to public_html/unstable
    """
    return _master_loc_rel(props.getProperty('branch'))

def _master_loc_abs(git_branch):
    server_uri = 'coolprop@coolprop.dreamhosters.com'
    server_dir = '/home/coolprop/buildbot/server-master'
    server_dir = os.path.join(server_dir, _master_loc_rel(git_branch))
    server_des = "{0}:{1}".format(server_uri, os.path.abspath(server_dir))
    return server_des
    
@properties.renderer
def master_loc_abs(props):
    return _master_loc_abs(props.getProperty('branch'))
    
############# Upload folder permissions #######################
def fixPermissions(factory):
    factory.addStep(MasterShellCommand(command = '${HOME}/scripts/binPerms.sh'))

def upload_command(factory, slavesrc, masterdest=None, branch=None, platform=None, pyID=None, method=None):
    """Upload files to the master server. Avoids buildbot upload on platforms other than Windows."""
    if (masterdest is not None and branch is not None):
        raise ValueError("Unknown target, specify either \"masterdest\" or \"branch\".")
    if (platform is not None and pyID is not None):
        raise ValueError("Unknown target, specify either \"platform\" or \"pyID\".")
    #
    if masterdest is not None: target = masterdest
    elif branch is not None: target = _master_loc_rel(branch)
    else: target = master_loc_rel
    #
    if method is None:
        if platform == 'windows' or checkID(pyID, teID=100, strict=False): method='buildbot'
        elif platform == 'osx'   or checkID(pyID, teID=200, strict=False): method='rsync'
        elif platform == 'linux' or checkID(pyID, teID=300, strict=False): method='rsync'
        else: method='buildbot'
    else:
        method='buildbot'
        
    #
    if method=='buildbot':
        factory.addStep(DirectoryUpload(slavesrc=slavesrc, masterdest=target))
    elif method=='rsync':
        if masterdest is not None: target = masterdest
        elif branch is not None: target = _master_loc_abs(branch)
        else: target = master_loc_abs
        rsyncCommand = ['rsync', '-aP', '--no-perms', '--no-owner', '--no-group', '--stats', '{0}/'.format(slavesrc), target]
        factory.addStep(ShellCommand(command=rsyncCommand, haltOnFailure = True))
    else: 
        raise ValueError("Upload method undefined - aborting.")
    #
    fixPermissions(factory)    


# A centralised method to provide the objects with some presets
@properties.renderer
def _git_mode(props):
    """ If we are doing a full clean, this will tell it to clobber all the files """
    if props.getProperty('fullclean',default=False) or props.getProperty('branch',default='master') == 'release':
        return 'full'
    else:
        return 'incremental'
        
def getBaseFactory():
    factory = BuildFactory()
    factory.addStep(Git(
      repourl= 'git://github.com/CoolProp/CoolProp', 
      mode   = _git_mode, 
      method = 'fresh', 
      submodules = True, 
      progress=True, 
      haltOnFailure = True))
    return factory

def docActivateCmd():
    #return 'source activate CoolPropWeb &&'
    return ''

@properties.renderer
def fullBuildCommand(props):
    return ' '.join([docActivateCmd(), "python", "__init__.py", str(props.getProperty('fullBuild', default = False) or props.getProperty('branch') == 'release')])

@properties.renderer
def rsyncCommand(props):
    """
    A renderable command that creates the rsync command to be run
    """

    # Some basic preparations, make sure the machine has passwordless SSH access to the server
    #
    server_uri = 'coolprop@coolprop.dreamhosters.com'
    server_dir = '/home/coolprop/buildbot/server-master'
    server_des = "{0}:{1}".format(server_uri, server_dir)
    #
    local_build_dir = 'Web/_build/html'

    if props.getProperty('branch') == 'release':
        server_target_dir = '{0}/public_html/release/sphinx'.format(server_des)
    elif props.getProperty('branch') == 'master':
        server_target_dir = '{0}/public_html/binaries/sphinx'.format(server_des)
    else:
        server_target_dir = '{0}/public_html/unstable/sphinx'.format(server_des)

    return ' '.join([docActivateCmd(), 'rsync', '-a', '--stats', '{0}/ {1}'.format(local_build_dir,server_target_dir)])

# All what is needed to create the website, it makes sense to run the
# nightly builds on the same machine. This avoids extra data transfer.
def websiteFactory(platform, fullBuild=False):
    if 'win' in platform.lower():
        raise ValueError("The docs cannot be build on a Windows machine, we rely on rsync...")
    #
    # Create the factory to add the actions to
    factory = getBaseFactory()
    ## Upgrade cython if needed
    #factory.addStep(ShellCommand(command=' '.join([docActivateCmd(), "pip", "install", "--upgrade", "cython"]), workdir= 'build/wrappers/Python', haltOnFailure = True))
    # Make a wheel - this is advantageous because it forces pip to uninstall coolprop, ensuring that all files installed are from this wheel
    factory.addStep(ShellCommand(command=' '.join([docActivateCmd(), "python", "setup.py", "bdist_wheel", '--dist-dir', 'dist','--cmake-compiler','default','--cmake-bitness','64']), workdir= 'build/wrappers/Python', haltOnFailure = True))
    # List the files in the dist directory
    factory.addStep(ShellCommand(command=' '.join([docActivateCmd(), "ls", 'dist/*.*']), workdir= 'build/wrappers/Python', haltOnFailure = True))
    # Install the wheel - this will uninstall the old version
    factory.addStep(ShellCommand(command=' '.join([docActivateCmd(), "pip", "install", "-vvv", "--force-reinstall", "--ignore-installed", "--upgrade", "--no-index", "--use-wheel", "`ls dist/CoolProp*.whl`"]), workdir= 'build/wrappers/Python', haltOnFailure = True))
    # Remove the generated wheel
    factory.addStep(ShellCommand(command=' '.join([docActivateCmd(), "rm", 'dist/*.whl']), workdir= 'build/wrappers/Python', haltOnFailure = True))
    # Test the compiled CoolProp
    factory.addStep(ShellCommand(command=' '.join([docActivateCmd(), "python", "-c", "\"import CoolProp; print(CoolProp.__gitrevision__)\""]), workdir= 'build/wrappers', haltOnFailure = True))
    # Test the compiled CoolProp
    factory.addStep(ShellCommand(command=' '.join([docActivateCmd(), "python", "-c", "\"import CoolProp; print(CoolProp.__file__)\""]), workdir= 'build/wrappers', haltOnFailure = True))
    # Create plots and fluid tables
    factory.addStep(ShellCommand(command=fullBuildCommand, workdir= 'build/Web/scripts', haltOnFailure = True))
    # Run doxygen build
    factory.addStep(ShellCommand(command=' '.join([docActivateCmd(), "doxygen", "--version", "&&", "doxygen", "Doxyfile"]), workdir= 'build', haltOnFailure = True))
    # Run sphinx apidoc
    factory.addStep(ShellCommand(command=' '.join([docActivateCmd(), "sphinx-apidoc","-T","-f","-e","-o","apidoc","../wrappers/Python/CoolProp"]),workdir= 'build/Web', haltOnFailure = True))
    # Run sphinx website builder
    factory.addStep(ShellCommand(command=' '.join([docActivateCmd(), "make", "html"]), workdir= 'build/Web', haltOnFailure = True))
    # Upload the generated files
    factory.addStep(ShellCommand(command=rsyncCommand, haltOnFailure = True))
    #
    fixPermissions(factory)
    #
    return factory


# The reworked Python builder factory. It relies on Miniconda and can handle both 32bit and 64bit builds
# You have to have both CMake and Git available on your standard command line, pay attention tp this 
# when installing these two tools on your Windows machine.
def pythonFactory(pyID, pyCFG=PythonSlaveConfig("name")):
    #
    # Do you want me to install the required packages? Enable this for new slaves.
    installPackages = False 
    buildPyPI       = checkID(pyID, teID=100, strict=False) or checkID(pyID, teID=200, strict=False) # Only build and upload Windows and Mac wheels
    buildConda      = False
    workingFolder   = "build/wrappers/Python"
    installFolder   = "install_root"
    defTimeout      = 1800 # New timeout required for slow 64bit Linux builds: timeout=defTimeout
    #
    # Setting the appropriate virtual environment activator
    pyact = pyCFG.getPyact(pyID)
    # Setting the appropriate virtual environment
    pyenv = pyCFG.getPyenv(pyID)
    # Setting the appropriate installer options
    pyins = pyCFG.getPyins(pyID)
    # Getting the appropriate virtual environment activator
    if pyact is None:
        raise ValueError("Your selected Python installation \"{0}\" is not supported by this builder factory".format(pyID))
    # Getting the appropriate virtual environment
    if pyenv is None:
        raise ValueError("Your selected Python environment \"{0}\" is not supported by this builder factory".format(pyID))
    # Getting the appropriate installer options
    if pyins is None:
        raise ValueError("Your selected Python environment \"{0}\" does not have installer options in this builder factory".format(pyID))
    
    #
    pkgs = ["requests", "jinja2", "pyyaml"]
    if checkID(pyID, teID=100, strict=False): 
        pkgs.extend(["unxutils","pywin32"]) # Add Windows-only dependency
        if checkID(pyID, teID=101, strict=False): 
            pkgs.append("ndg-httpsclient") # Add Windows-only and python2 dependency
    #
    activateCMD =  " ".join([pyact, pyenv]) # We always activate an environment, regardless of the host
    def combinedCMD(cmd): return " && ".join([activateCMD, cmd])
    #
    # Create the factory to add the actions to
    factory = getBaseFactory()
    ## Upgrade cython
    #factory.addStep(ShellCommand(command=combinedCMD('pip install --upgrade cython'), workdir=workingFolder, haltOnFailure=True))
    # 
    # Install dependencies
    if installPackages and False: # disabled
        installCMD  =  " ".join(["pip", "install"]) + " " + " ".join(pkgs)
        factory.addStep(ShellCommand(command=combinedCMD(installCMD), workdir=workingFolder, haltOnFailure=True))
    installCMD  =  " ".join(["python", "generate_meta_info.py"])
    factory.addStep(ShellCommand(command=combinedCMD(installCMD), workdir=workingFolder, haltOnFailure=True))
    if installPackages and False: # disabled    
        installCMD  =  " ".join(["pip", "install","-r","requirements.txt"])
        factory.addStep(ShellCommand(command=combinedCMD(installCMD), workdir=workingFolder, haltOnFailure=True))
    # setuptools installation for PyPI packages 
    factory.addStep(RemoveDirectory(dir=os.path.join('build',installFolder), haltOnFailure = False))
    installCMD  =  " ".join(["python", "setup.py"] + pyins)
    factory.addStep(ShellCommand(command=combinedCMD(installCMD), workdir=workingFolder, haltOnFailure=True))
    installCMD  =  " ".join(["python", "setup.py", "clean"])
    factory.addStep(ShellCommand(command=combinedCMD(installCMD), workdir=workingFolder, haltOnFailure=True))
    if buildPyPI: 
        upload_command(factory, installFolder, pyID=pyID)

    if buildConda:
        # Install dependencies
        if installPackages: 
            installCMD  =  " ".join(["conda", "install", "-yq"]) + " " + " ".join(pkgs)
            factory.addStep(ShellCommand(command=combinedCMD(installCMD), haltOnFailure=True))
        installCMD  =  " ".join(["python", "generate_meta_info.py"])
        factory.addStep(ShellCommand(command=combinedCMD(installCMD), workdir=workingFolder, haltOnFailure=True))
        # conda installation for binstar packages 
        factory.addStep(RemoveDirectory(dir=os.path.join('build',installFolder), haltOnFailure = False))
        factory.addStep(RemoveDirectory(dir=os.path.join(workingFolder,'build'), haltOnFailure = False))
        factory.addStep(RemoveDirectory(dir=os.path.join(workingFolder,'src'), haltOnFailure = False))
        installCMD  =  " ".join(["python", "runner.py"])
        factory.addStep(ShellCommand(command=combinedCMD(installCMD), workdir='build',       haltOnFailure=True,  timeout=defTimeout))
        upload_command(factory, installFolder, pyID=pyID)

    return factory


def cmakeFactory(mod_name = None, install = True, pre_cmd = [], cmake_args = [], build_args = [], ctest_args = [], cmake_env={}, test = True):
    """
    Parameters
    ----------
    mod_name: string
        The module to be built, one of 'Octave','python','Csharp', etc. - turns on the macro -DCOOLPROP_OCTAVE_MODULE=ON for instance if you pass octave
    install: bool
        True for install, False for just build
    pre_cmd: list of strings
        List of strings of commands to be executed before the cmake command, gets merged with &&
    cmake_args: list of strings
        List of strings of arguments to be passed to cmake (Makefile generating) step
    cmake_env: dictionary (string->string)
        A dictionary including keys that can be set in the build environment
    build_args: list of strings
        List of strings of arguments to be passed to cmake install or build command depending on value of install
    ctest_args: list of strings
        List of strings of arguments to be passed to ctest
    """
    working_folder = "build/build"

    # Create the factory to add the actions to
    factory = getBaseFactory()
    #
    factory.addStep(MakeDirectory(dir=working_folder, haltOnFailure = True))
    factory.addStep(RemoveDirectory(dir="build/install_root", haltOnFailure = False))
    #
    if len(pre_cmd)>0 and not pre_cmd[-1]=="&&": pre_cmd.append("&&")
    if mod_name is not None:
        cmake_args = ["-DCOOLPROP_"+mod_name.upper()+"_MODULE=ON","-DBUILD_TESTING=ON"]+cmake_args

    cmakeCMD = pre_cmd + ["cmake", ".."]+cmake_args
    factory.addStep(ShellCommand(
      command=' '.join(cmakeCMD),
      env = cmake_env,
      workdir= working_folder,
      haltOnFailure = True))
    #
    if install: installCMD = ["--target", "install"]
    else: installCMD = []
    factory.addStep(ShellCommand(
      command=' '.join(pre_cmd+["cmake", "--build", "."]+installCMD+build_args),
      workdir = working_folder,
      haltOnFailure = True))
    #
    if test:
        factory.addStep(ShellCommand(
          command=["ctest", "--extra-verbose"] + ctest_args,
          workdir = working_folder,
          haltOnFailure = True))
    #
    if install:
        factory.addStep(DirectoryUpload(
          slavesrc="install_root",
          masterdest=master_loc_rel,
          url="binaries",
          compress="bz2"))
    return factory


def fortranFactory(buildID=None):
    working_folder = "build/build" # Same as in cmakeFactory
    fortran_folder = "build/wrappers/Fortran/detailed_example" #
    #
    cmake_args = ["-DCOOLPROP_STATIC_LIBRARY=ON","-DCOOLPROP_EXTERNC_LIBRARY=ON"]
    #
    if checkID(buildID, teID="010", strict=False):
        cmake_args.append('-DFORCE_BITNESS_32=ON')
        bitflag = "-m32"
    elif checkID(buildID, teID="020", strict=False):
        cmake_args.append('-DFORCE_BITNESS_64=ON')
        bitflag = "-m64"
    else:
        raise ValueError("Unknown Fortran bitness: {0}".format(buildID))
    #
    if   checkID(buildID, teID=100, strict=False):
        cmake_args += ["-G", "\"MinGW Makefiles\""]
        cp_cmd     = "copy /Y *.f90 ..\\..\\..\\build"
        build_cmd  = "gfortran -c -Wall cpinterface.f90 cool_fortran_bind.f90 "+bitflag
        link_cmd   = "gcc -o main cpinterface.o cool_fortran_bind.o libCoolProp.a -lstdc++ -lgfortran "+bitflag
        exec_cmd   = "main"
    elif checkID(buildID, teID=200, strict=False):
        cmake_args += ['-DCMAKE_C_COMPILER="gcc-7"','-DCMAKE_CXX_COMPILER="g++-7"']
        cp_cmd     = "cp *.f90 ../../../build/"
        build_cmd  = "gfortran-7 -c -Wall cpinterface.f90 cool_fortran_bind.f90 "+bitflag
        link_cmd   = "gcc-7 -o main cpinterface.o cool_fortran_bind.o libCoolProp.a -lstdc++ -ldl -lgfortran "+bitflag
        #link_cmd   = "gfortran-7 -o main cpinterface.o cool_fortran_bind.o libCoolProp.a -lstdc++ -ldl"
        exec_cmd   = "./main"
    elif checkID(buildID, teID=300, strict=False):
        cmake_args += []
        cp_cmd     = "cp *.f90 ../../../build/"
        build_cmd  = "gfortran -c -Wall cpinterface.f90 cool_fortran_bind.f90 "+bitflag
        link_cmd   = "gcc -o main cpinterface.o cool_fortran_bind.o libCoolProp.a -lstdc++ -ldl -lgfortran -lm "+bitflag
        exec_cmd   = "./main"
    else:
        raise ValueError("Unknown Fortran ID: {0}".format(buildID))

    # Create the factory to add the actions to
    factory = cmakeFactory(cmake_args=cmake_args,install=False,test=False)
    #
    #factory.addStep(CopyDirectory(src=fortran_folder, dest=working_folder))
    factory.addStep(ShellCommand(command=cp_cmd,  workdir = fortran_folder, haltOnFailure = True))
    for cmd in [build_cmd,link_cmd,exec_cmd]:
        factory.addStep(ShellCommand(command=cmd, workdir = working_folder, haltOnFailure = True))
    return factory


def javascript_slave(platform, cmake_args = [], cmake_env = {}, build_args = []):
    working_folder = "build"
    # Create the factory to add the actions to
    factory = getBaseFactory()
    # Remove the temporary folder for installs
    factory.addStep(RemoveDirectory(dir="build/install_root", haltOnFailure = False))
    factory.addStep(ShellCommand(command="docker run --rm -v $(pwd):/src:z trzeci/emscripten bash /src/wrappers/Javascript/docker_build.sh",
                                 workdir= working_folder,
                                 haltOnFailure = True))
    factory.addStep(DirectoryUpload(slavesrc="install_root", masterdest=master_loc_rel, url="binaries", compress="bz2"))
    fixPermissions(factory)
    return factory

def python_source_slave(key, platform, conda_env, cmake_args = [], cmake_env = {}, build_args = []):
    working_folder = "build/build"

    # Create the factory to add the actions to
    factory = getBaseFactory()

    # Remove the temporary folder for installs
    factory.addStep(RemoveDirectory(dir="build/install_root", haltOnFailure = False))
    factory.addStep(MakeDirectory(dir=working_folder, haltOnFailure = True))

    factory.addStep(ShellCommand(command = ' '.join(['source',"activate",conda_env,"&&","cmake", "..", "-DCOOLPROP_PYTHON_PYPI=ON","&&","cmake","--build",".","--target","CoolProp"]+cmake_args),
                                 env = cmake_env,
                                 workdir= working_folder,
                                 haltOnFailure = True))
    factory.addStep(DirectoryUpload(slavesrc="install_root", masterdest=master_loc_rel, url="binaries", compress="bz2"))
    fixPermissions(factory)
    return factory
    
def python_manylinux_builder(bitness="64"):
    working_folder = "build/wrappers/Python/manylinux"
    # Create the factory to add the actions to
    factory = getBaseFactory()
    # Remove the temporary folder for installs
    factory.addStep(RemoveDirectory(dir="build/install_root", haltOnFailure = False))
    factory.addStep(ShellCommand(command = ' '.join(['chmod',"+x","00_prepare_docker.sh","&&","./00_prepare_docker.sh",str(bitness)]),
                                 workdir= working_folder,
                                 haltOnFailure = True))
    #factory.addStep(DirectoryUpload(slavesrc="install_root", masterdest=master_loc_rel, url="binaries", compress="bz2"))
    pyID = getIDstr(platform="linux", bitness=str(bitness)+"bit")
    upload_command(factory, "install_root", pyID=pyID, method='buildbot')
    return factory    

# def deb_slave():
# 
#     working_folder = "build/wrappers/DEB"
# 
#     # Create the factory to add the actions to
#     factory = getBaseFactory()
# 
#     factory.addStep(ShellCommand(command = ' '.join(["chmod","+x","package.bsh","&&", "./package.bsh"]),
#                                  workdir= working_folder,
#                                  haltOnFailure = True))
#     factory.addStep(MakeDirectory(dir=working_folder+'/DEB/DEB', haltOnFailure = True))
#     factory.addStep(ShellCommand(command = ' '.join(["mv","*.deb","DEB/DEB"]),
#                                  workdir= working_folder,
#                                  haltOnFailure = True))
#     factory.addStep(DirectoryUpload(slavesrc="wrappers/DEB/DEB", masterdest=master_loc_rel, url="binaries/DEB", compress="bz2"))
# 
#     return factory

def windows_installer_slave():
    """
    """
    working_folder = "build/build"
    output_folder = "build/build/InnoScript/deploy"
    # Create the factory to add the actions to build the Windows installer
    factory = getBaseFactory()
    factory.addStep(MakeDirectory(dir=working_folder, haltOnFailure = True))
    factory.addStep(RemoveDirectory(dir=output_folder, haltOnFailure = False))
    factory.addStep(ShellCommand(command=["cmake", "..", "-DCOOLPROP_WINDOWS_PACKAGE=ON","-G", "Visual Studio 10 Win64"],
                                 workdir= working_folder,
                                 haltOnFailure = True))
    factory.addStep(ShellCommand(command=["cmake", "--build", ".", "--target", "COOLPROP_WINDOWS_PACKAGE_INSTALLER"], 
                                 workdir = working_folder, 
                                 haltOnFailure = True))    
    # Upload the files
    factory.addStep(DirectoryUpload(slavesrc="build/InnoScript/bin",masterdest=master_loc_rel,url="installer",compress="bz2"))
    fixPermissions(factory)
    return factory
    
def mathcad_slave():
    """
    """
    working_folder = "build/build"

    # Create the factory to add the actions to
    factory = getBaseFactory()
    #
    factory.addStep(MakeDirectory(dir=working_folder+'/mathcadprime', haltOnFailure = True))
    factory.addStep(MakeDirectory(dir=working_folder+'/mathcad15', haltOnFailure = True))
    factory.addStep(RemoveDirectory(dir="build/install_root", haltOnFailure = False))
    
    # # ***************
    # # Build the MathCAD 15 dll
    # # ***************
    # factory.addStep(ShellCommand(command=' '.join(["cmake", "../..", 
    #   "-DCOOLPROP_MATHCAD15_MODULE=ON","-G", '"Visual Studio 10 2010"', '-DCOOLPROP_MATHCAD15_ROOT="C:/Program Files (x86)/Mathcad/Mathcad 15"']),
    #                              workdir= working_folder+'/mathcad15',
    #                              haltOnFailure = True))
    # factory.addStep(ShellCommand(command=["cmake", "--build", ".", "--target", "install", "--config", "Release"], workdir = working_folder+'/mathcad15', haltOnFailure = True))
    
    # *************************
    # Build the MathCAD PRIME dll
    # *************************
    factory.addStep(ShellCommand(command=' '.join(["cmake", "../..",
      "-DCOOLPROP_PRIME_MODULE=ON", "-G", '"Visual Studio 14 2015 Win64"', '-DCOOLPROP_PRIME_ROOT="C:/Program Files/PTC/Mathcad Prime 3.1"']),
                                 workdir= working_folder+'/mathcadprime',
                                 haltOnFailure = True))
    factory.addStep(ShellCommand(command=["cmake", "--build", ".", "--target", "install", "--config", "Release"], workdir = working_folder+'/mathcadprime', haltOnFailure = True))

    # Upload the files
    factory.addStep(DirectoryUpload(slavesrc="install_root",masterdest=master_loc_rel,url="binaries",compress="bz2"))
    fixPermissions(factory)
    return factory
    
def smath_builder():
    """
    """
    working_folder = "build/build"

    # Create the factory to add the actions to
    factory = getBaseFactory()
    #
    factory.addStep(MakeDirectory(dir='build/bin/SMath', haltOnFailure = True))
    factory.addStep(MakeDirectory(dir='build/wrappers/SMath/coolprop_wrapper/bin/Release', haltOnFailure = True))
    factory.addStep(MakeDirectory(dir=working_folder+'/32bitDLL', haltOnFailure = True))
    factory.addStep(MakeDirectory(dir=working_folder+'/64bitDLL', haltOnFailure = True))
    factory.addStep(RemoveDirectory(dir="build/install_root", haltOnFailure = False))
    factory.addStep(ShellCommand(command=["cmake", "..","-DCOOLPROP_SMATH_MODULE=ON","-DCOOLPROP_SMATH_WORK_INPLACE=ON","-G","Visual Studio 10"],
                                 workdir= 'build/build',
                                 haltOnFailure = True))
    # Build the SMath C# class library using visual studio
    factory.addStep(ShellCommand(command=["cmake", "--build", ".", "--config", "Release"],
                                 workdir= 'build/build', haltOnFailure = True))
                                 
    # *************************
    # Make 32-bit __stdcall DLL
    # *************************
    factory.addStep(ShellCommand(command=["cmake", "../..", "-DCOOLPROP_SHARED_LIBRARY=ON","-DCOOLPROP_STDCALL_LIBRARY=ON","-G", "Visual Studio 10"],
                                 workdir= working_folder+'/32bitDLL',
                                 haltOnFailure = True))
    factory.addStep(ShellCommand(command=["cmake", "--build", ".", "--target", "install", "--config", "Release"], workdir = working_folder+'/32bitDLL', haltOnFailure = True))
    # Copy the created DLL
    factory.addStep(ShellCommand(command=' '.join(["copy", "/Y", "install_root\\shared_library\\Windows\\32bit__stdcall\\CoolProp.dll", "wrappers\\SMath\\coolprop_wrapper\\bin\\Release\\CoolProp_x86.dll"]), workdir = 'build', haltOnFailure = True))

    # ***************
    # Make 64-bit DLL
    # ***************
    factory.addStep(ShellCommand(command=["cmake", "../..","-DCOOLPROP_SHARED_LIBRARY=ON","-G", "Visual Studio 14 2015 Win64"],
                                 workdir= working_folder+'/64bitDLL',
                                 haltOnFailure = True))
    factory.addStep(ShellCommand(command=["cmake", "--build", ".", "--target", "install", "--config", "Release"], workdir = working_folder+'/64bitDLL', haltOnFailure = True))
    factory.addStep(ShellCommand(command=' '.join(["copy", "/Y", "install_root\\shared_library\\Windows\\64bit\\CoolProp.dll", "wrappers\\SMath\\coolprop_wrapper\\bin\\Release\\CoolProp_x64.dll"]), workdir = 'build', haltOnFailure = True))

    # Copy other files to a temporary directory
    factory.addStep(ShellCommand(command=["build_zip"], workdir = 'build\\wrappers\\SMath\\coolprop_wrapper', haltOnFailure = True))
    factory.addStep(ShellCommand(command=["copy", "/Y", "wrappers\\SMath\\coolprop_wrapper\\coolprop_wrapper.7z", "bin\\SMath"], workdir = 'build', haltOnFailure = True))
    # Upload the files
    factory.addStep(DirectoryUpload(slavesrc="bin",masterdest=master_loc_rel,url="SMath",compress="bz2"))
    fixPermissions(factory)
    return factory

def julia_builder():
    """
    """
    working_folder = "build/build"

    # Create the factory to add the actions to
    factory = getBaseFactory()
    # Clean the install_root
    factory.addStep(RemoveDirectory(dir="build/install_root/Julia", haltOnFailure = False))
    factory.addStep(MakeDirectory(dir='build/install_root/Julia', haltOnFailure = True))
    # Copy other files
    factory.addStep(ShellCommand(command=["cp", "wrappers/Julia/CoolProp.jl", "install_root/Julia/"], workdir = 'build', haltOnFailure = True))
    # Upload the files - TODO: Is this the correct directory?
    factory.addStep(DirectoryUpload(slavesrc="install_root",masterdest=master_loc_rel,url="binaries",compress="bz2"))
    fixPermissions(factory)
    return factory

def cmake_slave(mod_name, platform, install = True, cmake_args = [], build_args = [], ctest_args = [], cmake_env={}, test = True):
    """
    Parameters
    ----------
    mod_name: string
        The module to be built, one of 'Octave','python','Csharp', etc. - turns on the macro -DCOOLPROP_OCTAVE_MODULE=ON for instance if you pass octave
    install: bool
        True for install, False for just build
    cmake_args: list of strings
        List of strings of arguments to be passed to cmake (Makefile generating) step
    cmake_env: dictionary (string->string)
        A dictionary including keys that can be set in the build environment
    build_args: list of strings
        List of strings of arguments to be passed to cmake install or build command depending on value of install
    ctest_args: list of strings
        List of strings of arguments to be passed to ctest
    """
    working_folder = "build/build"

    # Create the factory to add the actions to
    factory = getBaseFactory()
    #
    factory.addStep(MakeDirectory(dir=working_folder, haltOnFailure = True))
    factory.addStep(RemoveDirectory(dir="build/install_root", haltOnFailure = True))
    if mod_name.lower() == 'octave' and platform.lower() == 'windows':
        pre = ['set','"PATH=%OCTAVE_ROOT%/bin;%PATH%"','&&']
    else:
        pre = []
    factory.addStep(ShellCommand(command=' '.join(pre+["cmake", "..", "-DCOOLPROP_"+mod_name.upper()+"_MODULE=ON","-DBUILD_TESTING=ON"]+cmake_args),
                                 env = cmake_env,
                                 workdir= working_folder,
                                 haltOnFailure = True))
    if install:
        factory.addStep(ShellCommand(command=' '.join(pre+["cmake", "--build", ".", "--target", "install"]+build_args), workdir = working_folder, haltOnFailure = True))
    else:
        factory.addStep(ShellCommand(command=' '.join(pre+["cmake", "--build", "."]+build_args), workdir = working_folder, haltOnFailure = True))
    if test:
        factory.addStep(ShellCommand(command=["ctest", "--extra-verbose"] + ctest_args, workdir = working_folder, haltOnFailure = True, env = cmake_env))
    if install:
        factory.addStep(DirectoryUpload(slavesrc="install_root",masterdest=master_loc_rel,url="binaries",compress="bz2"))
        fixPermissions(factory)
    return factory

def swig_matlab_builder(platform, build_args = [], cmake_args = [], ctest_args = [], cmake_env = None):
    """
    Download SWIG+MATLAB version, use it to build _wrap file for MATLAB builder, upload generated file back to master.

    These generated files are needed for the other swig builders and are cross-platform
    """

    working_folder = "build/build"

    def prepend_path(cmd):
        if platform == 'windows':
            pre_path = 'set "PATH=swig-matlab-bin\\bin;C:\\Program Files\\7-Zip\\;%PATH%" && set "SWIG_LIB=swig-matlab-bin\\share\\swig\\3.0.5" && '
        else:
            pre_path = 'export PATH=swig-matlab-bin/bin:${PATH}                           && export SWIG_LIB=swig-matlab-bin/share/swig/3.0.5   && '
        return pre_path+cmd

    # Create the factory to add the actions to
    factory = getBaseFactory()
    #
    # Download files from nightly build for swig
    factory.addStep(FileDownload(mastersrc = 'public_html/nightly/swig+MATLAB/'+platform+'/swig_MATLAB.7z',
                                 slavedest = 'swig_MATLAB.7z', haltOnFailure = True))
    # Directory for build
    factory.addStep(MakeDirectory(dir='build/build', haltOnFailure = True))
    # Unzip
    factory.addStep(ShellCommand(command = prepend_path('7z -y -obuild x swig_MATLAB.7z'),
                                 workdir = 'build'                      , haltOnFailure = True))
    # Call cmake
    factory.addStep(ShellCommand(
      command=prepend_path('cmake .. -DCOOLPROP_MATLAB_SWIG_MODULE=ON -DSWIG_DIR=swig-matlab-bin/bin ' + ' '.join(cmake_args)),
                                 workdir= "build/build", env = cmake_env, haltOnFailure = True))
    # Build the binaries
    factory.addStep(ShellCommand(command=prepend_path('cmake --build . --target install ' + ' '.join(build_args)),
                                 workdir= "build/build"                 , haltOnFailure = True))
    # Run simple integration test, but only on platforms other than windows
    factory.addStep(ShellCommand(command=["ctest", "--extra-verbose"] + ctest_args, workdir = "build/build", haltOnFailure = True))
    # Package a zip file from the swigged sources
    if platform == 'linux':
        factory.addStep(ShellCommand(
          command='export PATH=../../../../build/swig-matlab-bin/bin:${PATH} && export SWIG_LIB=../../../../build/swig-matlab-bin/share/swig/3.0.5 && chmod +x build_swigged_matlab.sh && ./build_swigged_matlab.sh',
                                     workdir= "build/dev/scripts", env = cmake_env, haltOnFailure = True))
                                 
    # Upload the files
    factory.addStep(DirectoryUpload(slavesrc="install_root",masterdest=master_loc_rel,url="binaries",compress="bz2"))
    fixPermissions(factory)
    # Return the object
    return factory

def swig_scilab_builder(platform):
    """
    Download SWIG+scilab version on linux, use it to build _wrap file for scilab builder, upload generated file(s) back to master.

    These generated files are needed for the other swig builders and are cross-platform
    """

    working_folder = "build/build"

    # Create the factory to add the actions to
    factory = getBaseFactory()
    #
    # Download files from nightly build for swig
    factory.addStep(FileDownload(mastersrc = 'public_html/nightly/swig+SCILAB/'+platform+'/swig_SCILAB.7z', slavedest = 'swig_SCILAB.7z', haltOnFailure = True))
    # Directory for build
    factory.addStep(MakeDirectory(dir='build/build', haltOnFailure = True))
    # Unzip
    factory.addStep(ShellCommand(command = '7z -y -obuild x swig_SCILAB.7z', workdir = 'build', haltOnFailure = True))
    if platform == 'windows':
        command = ["set", '"PATH=swig-scilab-bin\\bin;%PATH%"', "&&", "cmake", "..", "-DCOOLPROP_SCILAB_SWIG_MODULE=ON","-DSWIG_DIR=swig-scilab-bin"]
    else:
        command = ["PATH=swig-scilab-bin/bin:${PATH}","cmake", "..", "-DCOOLPROP_SCILAB_SWIG_MODULE=ON","-DSWIG_DIR=swig-scilab-bin"]
    factory.addStep(ShellCommand(command=' '.join(command),
                                 workdir= "build/build",
                                 haltOnFailure = True))
    if platform == 'windows':
        command = ["set", '"SWIG_LIB=swig-scilab-bin\\share\\swig\\3.0.2"', "&&", "cmake", "--build", ".", "--target", "install"]
    else:
        command = ["SWIG_LIB=swig-scilab-bin/share/swig/3.0.2", "cmake", "--build", ".", "--target", "install"]
    factory.addStep(ShellCommand(command=' '.join(command),
                                 workdir= "build/build",
                                 haltOnFailure = True))
    # Upload the files
    factory.addStep(DirectoryUpload(slavesrc="install_root",masterdest=master_loc_rel,url="binaries",compress="bz2"))
    fixPermissions(factory)
    return factory

def SWIG_MATLAB_bin_builder(platform, windows = False):

    # Create the factory to add the actions to
    factory = getBaseFactory()
    # Build SWIG with MATLAB
    args = ["python","build_swig_matlab.py"]
    if windows:
        args += ['--windows']
        platform = 'windows'
    factory.addStep(ShellCommand(command=' '.join(args),
                                 workdir= "build/dev/scripts",
                                 haltOnFailure = True))
    factory.addStep(MakeDirectory(dir='build/dev/scripts/swig-MATLAB-temp', haltOnFailure = True))
    # Zip up the directory that was generated using bzip
    factory.addStep(ShellCommand(command=' '.join(["7z","a","../swig-MATLAB-temp/swig_MATLAB.7z","swig-matlab-bin"]),
                                 workdir= "build/dev/scripts/swig-matlab",
                                 haltOnFailure = True))
    # Upload swig+MATLAB
    factory.addStep(DirectoryUpload(slavesrc="dev/scripts/swig-MATLAB-temp",
                                    masterdest="public_html/nightly/swig+MATLAB/"+platform,
                                    url="nightly/swig+MATLAB/"+platform,
                                    compress="bz2"))
    return factory

def SWIG_scilab_bin_builder(platform, windows = False):

    # Create the factory to add the actions to
    factory = getBaseFactory()
    # Build SWIG with scilab
    args = ["python","build_swig_scilab.py"]
    if windows:
        args += ['--windows']
        platform = 'windows'
    # Build SWIG with scilab
    factory.addStep(ShellCommand(command=' '.join(args),
                                 workdir= "build/dev/scripts",
                                 haltOnFailure = True))
    factory.addStep(MakeDirectory(dir='build/dev/scripts/swig-SCILAB-temp', haltOnFailure = True))
    # Zip up the directory that was generated using bzip
    factory.addStep(ShellCommand(command=' '.join(["7z","a","../swig-SCILAB-temp/swig_SCILAB.7z","swig-scilab-bin"]),
                                 workdir= "build/dev/scripts/swig-scilab",
                                 haltOnFailure = True))
    # Upload swig+scilab
    factory.addStep(DirectoryUpload(slavesrc="dev/scripts/swig-SCILAB-temp",
                                    masterdest="public_html/nightly/swig+SCILAB/"+platform,
                                    url="nightly/swig+SCILAB/"+platform,
                                    compress="bz2"))
    return factory

def memory_sanitizer_builder():
    """ Run clang's memory sanitizer on the Catch tests to check for memory leaks """

    # Hardcoded path to the clang compiler
    CLANG_ROOT='/Users/Ian/Downloads/clang+llvm-3.5.0-macosx-apple-darwin'

    commons = dict(workdir = 'build/asan', haltOnFailure = True, env = dict(CLANG_ROOT = CLANG_ROOT))

    # Create the factory to add the actions to
    factory = getBaseFactory()
    factory.addStep(MakeDirectory(dir='build/asan', haltOnFailure = True))
    factory.addStep(ShellCommand(command='cmake .. -DCOOLPROP_CLANG_ADDRESS_SANITIZER=ON -DCMAKE_VERBOSE_MAKEFILE=ON -DCMAKE_C_COMPILER=${CLANG_ROOT}/bin/clang -DCMAKE_CXX_COMPILER=${CLANG_ROOT}/bin/clang++', **commons))
    factory.addStep(ShellCommand(command='DYLD_LIBRARY_PATH=${CLANG_ROOT}/lib/clang/3.5.0/lib/darwin/ ASAN_SYMBOLIZER_PATH=${CLANG_ROOT}/bin/llvm-symbolizer  ASAN_OPTIONS=verbosity=1 cmake --build .', **commons))
    return factory

def vxworks_module_builder(cmake_args = [], cmake_env = None):
    """
    These generated files are needed for the other swig builders and are cross-platform
    """

    working_folder = "build/build"

    # Create the factory to add the actions to
    factory = getBaseFactory()
    # Directory for build
    factory.addStep(MakeDirectory(dir='build/build', haltOnFailure = True))
    # Generate makefile
    factory.addStep(ShellCommand(command = 'cmake .. -DCOOLPROP_VXWORKS_LIBRARY_MODULE=ON -DCMAKE_TOOLCHAIN_FILE=../dev/cmake/Toolchains/powerpc-vxworks-crio.cmake -DCMAKE_CXX_FLAGS="-D__powerpc__"', workdir = 'build/build', haltOnFailure = True))
    # Build
    factory.addStep(ShellCommand(command = 'cmake --build . --target install', workdir = 'build/build', haltOnFailure = True))
    # Upload the files
    factory.addStep(DirectoryUpload(slavesrc="install_root", masterdest=master_loc_rel,url="binaries",compress="bz2"))
    fixPermissions(factory)
    return factory

from buildbot.config import BuilderConfig

c['builders'] = []

# c['builders'].append(
#   BuilderConfig(name="sphinx pages",
#     slavenames=["linux32-slave"],
#     factory = website_factory(platform = 'linux')
#   )
# )

# c['builders'].append(
#     BuilderConfig(name="Debian package",
#                   slavenames=["linux-slave"],
#                   factory = deb_slave()
#                   )
#       )

c['builders'].append(
    BuilderConfig(name="Windows installer",
                  slavenames=["WIN-DTU-worker"],
                  factory = windows_installer_slave() ) )
c['builders'].append(
    BuilderConfig(name="MathCAD",
                  slavenames=["WIN-DTU-worker"],
                  factory = mathcad_slave() ) )
c['builders'].append(
    BuilderConfig(name="SMath",
                  slavenames=["WIN-DTU-worker"],
                  factory = smath_builder() ) )


c['builders'].append(
  BuilderConfig(
    name="Sphinx docs",
    slavenames=["OSX-slave"],
    factory = websiteFactory(platform = 'osx')
  )
)

#c['builders'].append(
#  BuilderConfig(
#    name="Sphinx docs",
#    slavenames=["LinuxWeb-IPU-worker"],
#    factory = websiteFactory(platform = 'linux')
#  )
#)

c['builders'].append(
BuilderConfig(name="Javascript-linux",
              slavenames=["LIN-IPU-worker"],
              factory = javascript_slave(platform = 'linux')
              )
  )
c['builders'].append(
    BuilderConfig(name="Python-sdist",
                  slavenames=["OSX-IPU-worker"],
                  factory = python_source_slave("PYPI", platform = 'OSX', conda_env = 'CoolProp27')
                  )
      )
c['builders'].append(
    BuilderConfig(name="Python-binaries-linux-64bit",
                  slavenames=["LIN-IPU-worker"],
                  factory = python_manylinux_builder(bitness=64)
                  )
      )
c['builders'].append(
    BuilderConfig(name="Python-binaries-linux-32bit",
                  slavenames=["LIN-IPU-worker"],
                  factory = python_manylinux_builder(bitness=32)
                  )
      )
c['builders'].append(
    BuilderConfig(name="memory sanitizer",
                  slavenames=["OSX-slave"],
                  factory = memory_sanitizer_builder()
                  )
      )

# We centralise the Python builder configuration here
#
# Setting the appropriate installer options
relinstFolder = "../../install_root" # relative path
baseins = ['bdist_wheel', '--dist-dir', relinstFolder+'/Python']

windowsDTUslave = PythonSlaveConfig("WIN-DTU-worker")
windowsDTUslave.pyact[getIDstr("windows", "32bit", 0     )] = "set \"PATH=C:\\Program Files (x86)\\Miniconda32_27\\Scripts;%PATH%\" && activate"
windowsDTUslave.pyact[getIDstr("windows", "64bit", 0     )] = "set \"PATH=C:\\Program Files\\Miniconda64_27\\Scripts;%PATH%\" && activate"
windowsDTUslave.pyenv[getIDstr("windows", 0      , "py27")] = "CoolProp27"
windowsDTUslave.pyenv[getIDstr("windows", 0      , "py34")] = "CoolProp34"
windowsDTUslave.pyenv[getIDstr("windows", 0      , "py35")] = "CoolProp35"
windowsDTUslave.pyenv[getIDstr("windows", 0      , "py36")] = "CoolProp36"
windowsDTUslave.pyenv[getIDstr("windows", 0      , "py37")] = "CoolProp37"
tmpins = baseins + ['bdist_wininst','--dist-dir', relinstFolder+'/Python']
windowsDTUslave.pyins[getIDstr("windows", "32bit", "py27")] = tmpins + ['--cmake-compiler', 'vc9' , '--cmake-bitness', '32']
windowsDTUslave.pyins[getIDstr("windows", "32bit", "py34")] = tmpins + ['--cmake-compiler', 'vc10', '--cmake-bitness', '32']
windowsDTUslave.pyins[getIDstr("windows", "32bit", "py35")] = tmpins
windowsDTUslave.pyins[getIDstr("windows", "32bit", "py36")] = tmpins
windowsDTUslave.pyins[getIDstr("windows", "32bit", "py37")] = tmpins
windowsDTUslave.pyins[getIDstr("windows", "64bit", "py27")] = tmpins + ['--cmake-compiler', 'vc9' , '--cmake-bitness', '64']
windowsDTUslave.pyins[getIDstr("windows", "64bit", "py34")] = tmpins + ['--cmake-compiler', 'vc10', '--cmake-bitness', '64']
windowsDTUslave.pyins[getIDstr("windows", "64bit", "py35")] = tmpins
windowsDTUslave.pyins[getIDstr("windows", "64bit", "py36")] = tmpins
windowsDTUslave.pyins[getIDstr("windows", "64bit", "py37")] = tmpins

# linuxDTUslave = PythonSlaveConfig("linux32-slave")
# linuxDTUslave.pyact[getIDstr(  "linux"  , "32bit", 0     )] = "source /home/jowr/miniconda/bin/activate"
# linuxDTUslave.pyenv[getIDstr(  "linux"  , 0      , "py27")] = "CoolProp27"
# linuxDTUslave.pyenv[getIDstr(  "linux"  , 0      , "py34")] = "CoolProp34"
# linuxDTUslave.pyins[getIDstr(  "linux"  , "32bit", 0     )] = baseins
# 
# linuxJorritSlave = PythonSlaveConfig("linux64-slave")
# linuxJorritSlave.pyact[getIDstr(  "linux"  , "64bit", 0     )] = "source /home/jorrit/miniconda/bin/activate"
# linuxJorritSlave.pyenv[getIDstr(  "linux"  , 0      , "py27")] = "CoolProp27"
# linuxJorritSlave.pyenv[getIDstr(  "linux"  , 0      , "py34")] = "CoolProp34"
# linuxJorritSlave.pyins[getIDstr(  "linux"  , "64bit", 0     )] = baseins

osxIPUslave = PythonSlaveConfig("OSX-IPU-worker")
osxIPUslave.pyact[getIDstr(  "osx"  , "64bit", 0     )] = "source activate"
osxIPUslave.pyenv[getIDstr(  "osx"  , "64bit", "py27")] = "CoolProp27"
osxIPUslave.pyenv[getIDstr(  "osx"  , "64bit", "py34")] = "CoolProp34"
osxIPUslave.pyenv[getIDstr(  "osx"  , "64bit", "py35")] = "CoolProp35"
osxIPUslave.pyenv[getIDstr(  "osx"  , "64bit", "py36")] = "CoolProp36"
osxIPUslave.pyenv[getIDstr(  "osx"  , "64bit", "py37")] = "CoolProp37"
osxIPUslave.pyins[getIDstr(  "osx"  , 0      , 0     )] = baseins

#l64IPUslave = PythonSlaveConfig("Linux64-IPU-worker")
#l64IPUslave.pyact[getIDstr(  "linux"  , "64bit", 0     )] = "source activate"
#l64IPUslave.pyenv[getIDstr(  "linux"  , "64bit", "py27")] = "CoolProp27"
#l64IPUslave.pyenv[getIDstr(  "linux"  , "64bit", "py34")] = "CoolProp34"
#l64IPUslave.pyenv[getIDstr(  "linux"  , "64bit", "py35")] = "CoolProp35"
#l64IPUslave.pyins[getIDstr(  "linux"  , 0      , 0     )] = baseins

#l32IPUslave = PythonSlaveConfig("Linux32-IPU-worker")
#l32IPUslave.pyact[getIDstr(  "linux"  , "32bit", 0     )] = "source activate"
#l32IPUslave.pyenv[getIDstr(  "linux"  , "32bit", "py27")] = "CoolProp27"
#l32IPUslave.pyenv[getIDstr(  "linux"  , "32bit", "py34")] = "CoolProp34"
#l32IPUslave.pyenv[getIDstr(  "linux"  , "32bit", "py35")] = "CoolProp35"
#l32IPUslave.pyins[getIDstr(  "linux"  , 0      , 0     )] = baseins

pythonSlaves = [windowsDTUslave, osxIPUslave]#, l64IPUslave, l32IPUslave]

for slave in pythonSlaves:
    for pyID in slave.getIDs():
        c['builders'].append(
          BuilderConfig(
            name="-".join(["Python", "binaries", getJobName(pyID)]),
            slavenames=[slave.name],
            factory = pythonFactory(pyID, pyCFG=slave)
          )
        )

# # Enable multiple slaves for one build for load
# # balancing and backup purposes.
# # Note that the configuration has to be the same.
# pythonSlaves = [windowsDTUslave, windowsIANslave, linuxDTUslave]
# enabledIDs = {}
# for slave in pythonSlaves:
#     for pyID in slave.getIDs():
#         if pyID in enabledIDs:
#             enabledIDs[pyID].append(slave.name)
#         else:
#             enabledIDs[pyID] = [slave.name]
#
# for pyID in enabledIDs:
#     c['builders'].append(
#       BuilderConfig(
#         name="-".join(["Python", "binaries", getJobName(pyID)]),
#         slavenames=enabledIDs[pyID],
#         factory = pythonFactory(pyID, pyCFG=slave)
#       )
#     )

windowsDTUslave.pyact[getIDstr("windows", "32bit", 0     )] = "set \"PATH=C:\\Program Files (x86)\\Miniconda32_27\\Scripts;%PATH%\" && activate"
windowsDTUslave.pyact[getIDstr("windows", "64bit", 0     )] = "set \"PATH=C:\\Program Files\\Miniconda64_27\\Scripts;%PATH%\" && activate"
windowsDTUslave.pyenv[getIDstr("windows", 0      , "py27")] = "CoolProp27"


for pl in platformID:
    for bi in bitnessID:
        tmp_id = getIDstr(platform=pl, bitness=bi)
        if   checkID(tmp_id, teID=100, strict=False): tmp_slave = "WIN-DTU-worker"
        elif checkID(tmp_id, teID=200, strict=False): tmp_slave = "OSX-IPU-worker"
        elif checkID(tmp_id, teID=300, strict=False): tmp_slave = "LIN-IPU-worker"
        else: raise ValueError("Unknown Fortran ID: {0}".format(tmp_id))
        c['builders'].append(BuilderConfig(
          name="Fortran-executable-"+str(pl)+"-"+str(bi)+"-GCC-ExternC",
          slavenames=[tmp_slave],
          factory = fortranFactory(buildID=tmp_id)
        ))


# trying to reorganise the cmake slaves, starting with the libraries
for pl in platformID:
    for bi in bitnessID:
        tmp_id = getIDstr(platform=pl, bitness=bi)
        ctest_args = []
        cmake_args = ['-DCMAKE_BUILD_TYPE=Release', '-DCMAKE_VERBOSE_MAKEFILE=ON']
        build_args = ['--config','Release']
        cmake_envs = {}
        #
        tmp_libs = []
        tmp_slave = None
        tmp_names = []
        #
        if   checkID(tmp_id, teID=110, strict=False): # Windows 32bit
            tmp_libs.append(['-DCOOLPROP_SHARED_LIBRARY=ON', '-DFORCE_BITNESS_32=ON', '-G','"MinGW Makefiles"'])
            tmp_names.append('shared_library_mingw')
            tmp_libs.append(['-DCOOLPROP_SHARED_LIBRARY=ON', '-DCOOLPROP_CDECL_LIBRARY=ON','-G','"Visual Studio 14 2015"'])
            tmp_names.append('shared_library_cdecl')
            tmp_libs.append(['-DCOOLPROP_SHARED_LIBRARY=ON', '-DCOOLPROP_STDCALL_LIBRARY=ON', '-DCOOLPROP_LIBRARY_EXPORTS="src/CoolPropLib.def"', '-G','"Visual Studio 14 2015"'])
            tmp_names.append('shared_library_stdcall')
            #tmp_libs.append(['-DCOOLPROP_STATIC_LIBRARY=ON', '-DCOOLPROP_EXTERNC_LIBRARY=ON', '-DFORCE_BITNESS_32=ON', '-G','"MinGW Makefiles"'])
            #tmp_names.append('static_library_mingw')            
            #tmp_libs.append(['-DCOOLPROP_STATIC_LIBRARY=ON', '-DCOOLPROP_EXTERNC_LIBRARY=ON', '-G','"Visual Studio 10 2010"'])
            #tmp_names.append('static_library')            
            tmp_slave = "WIN-DTU-worker"            
        elif checkID(tmp_id, teID=120, strict=False): # Windows 64bit
            tmp_libs.append(['-DCOOLPROP_SHARED_LIBRARY=ON', '-DFORCE_BITNESS_64=ON','-G','"MinGW Makefiles"'])
            tmp_names.append('shared_library_mingw')
            tmp_libs.append(['-DCOOLPROP_SHARED_LIBRARY=ON', '-G','"Visual Studio 14 2015 Win64"'])
            tmp_names.append('shared_library')
            #tmp_libs.append(['-DCOOLPROP_STATIC_LIBRARY=ON', '-DCOOLPROP_EXTERNC_LIBRARY=ON', '-DFORCE_BITNESS_64=ON','-G','"MinGW Makefiles"'])
            #tmp_names.append('static_library_mingw')
            #tmp_libs.append(['-DCOOLPROP_STATIC_LIBRARY=ON', '-DCOOLPROP_EXTERNC_LIBRARY=ON', '-G','"Visual Studio 10 2010 Win64"'])
            #tmp_names.append('static_library')
            tmp_slave = "WIN-DTU-worker"
        elif checkID(tmp_id, teID=210, strict=False): # OSX 32bit
            tmp_libs.append(['-DCOOLPROP_SHARED_LIBRARY=ON', '-DFORCE_BITNESS_32=ON'])
            tmp_names.append('shared_library')
            #tmp_libs.append(['-DCOOLPROP_STATIC_LIBRARY=ON', '-DCOOLPROP_EXTERNC_LIBRARY=ON', '-DFORCE_BITNESS_32=ON'])
            #tmp_names.append('static_library') 
            tmp_slave = "OSX-IPU-worker"
        elif checkID(tmp_id, teID=220, strict=False): # OSX 64bit
            tmp_libs.append(['-DCOOLPROP_SHARED_LIBRARY=ON', '-DFORCE_BITNESS_64=ON'])
            tmp_names.append('shared_library')
            #tmp_libs.append(['-DCOOLPROP_STATIC_LIBRARY=ON', '-DCOOLPROP_EXTERNC_LIBRARY=ON', '-DFORCE_BITNESS_64=ON'])
            #tmp_names.append('static_library') 
            tmp_slave = "OSX-IPU-worker"
        elif checkID(tmp_id, teID=310, strict=False): # Linux 32bit
            tmp_libs.append(['-DCOOLPROP_SHARED_LIBRARY=ON', '-DFORCE_BITNESS_32=ON'])
            tmp_names.append('shared_library')
            #tmp_libs.append(['-DCOOLPROP_STATIC_LIBRARY=ON', '-DCOOLPROP_EXTERNC_LIBRARY=ON', '-DFORCE_BITNESS_32=ON'])
            #tmp_names.append('static_library') 
            tmp_slave = "LIN-IPU-worker"
        elif checkID(tmp_id, teID=320, strict=False): # Linux 64bit
            tmp_libs.append(['-DCOOLPROP_SHARED_LIBRARY=ON', '-DFORCE_BITNESS_64=ON'])
            tmp_names.append('shared_library')
            #tmp_libs.append(['-DCOOLPROP_STATIC_LIBRARY=ON', '-DCOOLPROP_EXTERNC_LIBRARY=ON', '-DFORCE_BITNESS_64=ON'])
            #tmp_names.append('static_library') 
            tmp_slave = "LIN-IPU-worker"
        else: 
            raise ValueError("Unknown ID: {0}".format(tmp_id))
            
        for i_conf in range(len(tmp_libs)):
            tmp_name = "-".join([tmp_names[i_conf], pl, bi])
            tmp_args = cmake_args[:]
            tmp_args.extend(tmp_libs[i_conf])
            c['builders'].append(
              BuilderConfig(  
                name = tmp_name,
                slavenames = [tmp_slave],
                factory = cmake_slave(
                  tmp_name,
                  platform   = pl,
                  cmake_env  = cmake_envs,
                  ctest_args = ctest_args,
                  cmake_args = tmp_args,
                  build_args = build_args
                  )
                )
              )

#Common boring 64-bit modules for windows, linux and OSX
### OSX
for platform in ['OSX', 'linux', 'windows']:
    for wrapper in ['Java','Csharp','Octave','PHP','VBDOTNET','R']:
        new_slave = None
        if wrapper == 'PHP' and platform != 'linux': continue # only build PHP on linux
        if wrapper == 'VBDOTNET' and not platform.startswith('windows'): continue # only build VB.net on windows
        if platform.startswith('windows') and wrapper in ['Java','Csharp','Octave','VBDOTNET','R']:
            new_slave = 'WIN-DTU-worker' # overwrite the slave
        ctest_args, cmake_args, build_args = [], ['-DCMAKE_BUILD_TYPE=Release','-DCMAKE_VERBOSE_MAKEFILE=ON'], ['--config','Release']
        cmake_env = {}
        if wrapper == 'R':
            if platform.startswith('windows'):
                cmake_args += ['-DR_BIN="C:/Program Files/R/R-3.5.1/bin/x64"','-DFORCE_BITNESS_64=ON']
            elif platform == 'OSX':
                cmake_args += ['-DR_BIN="/usr/bin"']
                cmake_env = {'DYLD_LIBRARY_PATH': '/opt/refprop'}
            else:
                cmake_args += ['-DR_BIN="/usr/bin"']
        if platform.startswith('windows'):
            ctest_args = ['-C', 'Release']
            if wrapper in ['Octave', 'R']:
                cmake_args += ['-G', '"MinGW Makefiles"']
            elif wrapper == 'VBDOTNET':
                cmake_args += ['-G', '"Visual Studio 14 2015 Win64"']
            else:
                cmake_args += ['-G', '"Visual Studio 14 2015 Win64"']
        
        c['builders'].append(
          BuilderConfig(
            name = wrapper + "-" + platform,
            slavenames = [platform + "-slave" if new_slave is None else new_slave],
            factory = cmake_slave(
              wrapper,
              platform = platform,
              cmake_env = cmake_env,
              ctest_args = ctest_args,
              cmake_args = cmake_args,
              build_args = build_args
            )
          )
        )
    # Run catch tests 
    if platform == 'windows':
        slavenames = ["WIN-DTU-worker"]
        cmake_args = ['-G', '"Visual Studio 14 2015 Win64"']
        build_args = ['--config','Release']
    elif platform == 'OSX':
        slavenames = ["OSX-IPU-worker"]
        cmake_args = ['-DCMAKE_BUILD_TYPE=Release']
        build_args = []
    elif platform == 'linux':
        slavenames = ["LIN-IPU-worker"]
        cmake_args = ['-DCMAKE_BUILD_TYPE=Release']
        build_args = []
    for slavename in slavenames:
        c['builders'].append(
          BuilderConfig(
            name = "Catch-"+slavename.split("-")[0],
            slavenames = [slavename],
            factory = cmake_slave(
              'Catch',
              platform = platform,
              install = False,
              cmake_args = cmake_args,
              build_args = build_args
            )
          )
        )

c['builders'].append(
  BuilderConfig(name="Julia-OSX",
   slavenames=["OSX-IPU-worker"],
    factory = julia_builder()
  )
)

#~ c['builders'].append(
  #~ BuilderConfig(name="VxWorks-Linux",
                #~ slavenames=["linux-slave"],
                #~ factory = vxworks_module_builder()
  #~ )
#~ )

c['builders'].append(
    BuilderConfig(name="Csharp-windows32",
      slavenames=["WIN-DTU-worker"],
      factory = cmake_slave('Csharp',
                            test = True,
                            platform = 'windows',
                            cmake_args=['-G','"Visual Studio 14 2015"'],
                            build_args = ['--config','Release'],
                            ctest_args = ['-C','Release']
      )
      )
      )
<<<<<<< HEAD
c['builders'].append(
    BuilderConfig(name="EES-windows",
      slavenames=["windows-slave"],
      factory = cmake_slave('EES',
                            platform = 'windows',
                            test = False,
                            cmake_args = ['-G','"Visual Studio 14 2015"'],
                            build_args = ['--config','Release'])
      )
      )
=======
#c['builders'].append(
#    BuilderConfig(name="EES-windows",
#      slavenames=["windows-slave"],
#      factory = cmake_slave('EES',
#                            platform = 'windows',
#                            test = False,
#                            cmake_args = ['-G','"Visual Studio 10 2010"'],
#                            build_args = ['--config','Release'])
#      )
#      )
>>>>>>> 89911685

#for platform in ['windows', 'linux', 'OSX']:
# for platform in ['linux', 'OSX']:
#     cmake_args = ['-DBUILD_TESTING=ON']
#     ctest_args = []
#     build_args = []
#     if platform == 'windows':
#         build_args = ['--config','Release']
#         cmake_args += ['-G', '"Visual Studio 10 2010 Win64"']
#         ctest_args = ['-C','Release']
#     c['builders'].append(BuilderConfig(name="MATLAB-"+platform, slavenames=[platform+"-slave"], factory = swig_matlab_builder(platform, build_args = build_args, cmake_args = cmake_args, ctest_args = ctest_args)))
#     #if platform == 'linux':
#     #    c['builders'].append(BuilderConfig(name="Scilab-"+platform, slavenames=[platform+"-slave"], factory = swig_scilab_builder(platform)))
# c['builders'].append(BuilderConfig(name="MATLAB-windows32",
#                                    slavenames=["windows-slave"],
#                                    factory = swig_matlab_builder('windows',
#                                                                  cmake_env={'MATLAB_ROOT':'c:\Program Files (x86)\MATLAB\R2014a'},
#                                                                  cmake_args = ['-G', '"Visual Studio 10 2010"'],
#                                                                  build_args = ['--config','Release'],
#                                                                  ctest_args = ['-C','Release'])))

# c['builders'].append(BuilderConfig(
#   name="Matlab-binaries-windows-64bit-VS10",
#   slavenames = ["WIN-DTU-worker"],
#   factory    = swig_matlab_builder("windows",
#     cmake_env  = {'MATLAB_ROOT':'c:\Program Files\MatLab R2014a'},
#     cmake_args = ['-G', '"Visual Studio 10 2010 Win64"'],
#     build_args = ['--config','Release'],
#     ctest_args = ['-C','Release'])))
    
# c['builders'].append(BuilderConfig(
#   name="Matlab-binaries-OSX-10.10",
#   slavenames = ["OSX-IB-slave"],
#   factory    = swig_matlab_builder("OSX",
#     cmake_args = ['-DBUILD_TESTING=OFF', '-DCOOLPROP_MATLAB_INSTALL_PREFIX=/Users/ian/buildbot-slave/Matlab-binaries-OSX-10_10/build/install_root/MATLAB/OSX10.10+'])))

# c['builders'].append(BuilderConfig(
#   name="Matlab-binaries-windows-32bit-VS10",
#   slavenames = ["windows-slave"],
#   factory    = swig_matlab_builder("windows",
#   cmake_env  = {'MATLAB_ROOT':'c:\Program Files (x86)\MATLAB\R2014a'},
#   cmake_args = ['-G', '"Visual Studio 10 2010"'],
#   build_args = ['--config','Release'],
#   ctest_args = ['-C','Release']))) 

# Sort the list in place and store the names
c['builders'].sort(key=lambda x: x.name)
all_builder_names = [builder.name for builder in c['builders']]

#######  NIGHTLY build ###############
swig_builders = []
for platform in ['windows', 'linux', 'OSX']:
    platname = platform
    if platform == 'windows':
        platform = 'linux'
        windows = True
    else:
        windows = False

#     c['builders'].append(
#         BuilderConfig(name="nightlySWIG+MATLAB-" + platname,
#           slavenames=[platform + "-slave"],
#           factory = SWIG_MATLAB_bin_builder(platform, windows = windows)
#           )
#           )
#     swig_builders.append(c['builders'][-1].name)
    #c['builders'].append(
    #    BuilderConfig(name="nightlySWIG+scilab-" + platname,
    #      slavenames=[platform + "-slave"],
    #      factory = SWIG_scilab_bin_builder(platform, windows = windows)
    #      )
    #      )
    #swig_builders.append(c['builders'][-1].name)




############# RELEASE BUILDER #######################

@properties.renderer
def releaseCommand(props):
    if props.getProperty('dryrun', default = False):
        release = 'dryrun'
    else:
        release = 'release'

    version = props.getProperty('version')

    return ' '.join(['${HOME}/scripts/release.bsh',version, release])

def release_builder():
    f = BuildFactory()
    f.addStep(MasterShellCommand(command = releaseCommand))
    return f

c['builders'].append(
        BuilderConfig(name="release version",
          slavenames=["OSX-slave"], # Slave is not used, all commands run on master
          factory = release_builder()
          )
          )

####### SCHEDULERS

from buildbot.schedulers.basic import SingleBranchScheduler
from buildbot.schedulers.timed import Nightly
from buildbot.schedulers.forcesched import *
from buildbot.changes import filter

c['schedulers'] = []
c['schedulers'].append(SingleBranchScheduler(
                            name="all",
                            change_filter=filter.ChangeFilter(branch='master'),
                            treeStableTimer=None,
                            builderNames=all_builder_names))
c['schedulers'].append(ForceScheduler(
                            name="force",
                            builderNames=all_builder_names,
                            properties=[
                                BooleanParameter(name="fullclean", label="Do a full clean", default=False),
                                BooleanParameter(name="fullBuild", label="Do a full build of all the expensive docs", default=False)
                                ]
                            ))
c['schedulers'].append(ForceScheduler(
                            name="release_scheduler",
                            builderNames=['release version'],
                            properties=[
                                StringParameter(name="version", label="Version number", default="0.0.0"),
                                BooleanParameter(name="dryrun", label="Do a dry-run of release", default=True)]
                                ))
c['schedulers'].append(ForceScheduler(
                            name="force_swig_builders",
                            builderNames=swig_builders,
                            properties=[
                                BooleanParameter(name="fullclean",
                                    label="Do a full clean", default=False)]))
c['schedulers'].append(ForceScheduler(
                            name="force_sphinx_expensive",
                            builderNames=['Sphinx docs'],
                            properties=[
                                BooleanParameter(name="fullBuild",
                                    label="Do a full build of all the expensive docs", default=False)]))
c['schedulers'].append(Nightly(name='nightly',
                               branch='master',
                               builderNames=['Sphinx docs'],
                               hour=3, # 3am in Boulder = 12pm in Copenhagen
                               minute=7,
                               onlyIfChanged=True))

#~ from buildbot.schedulers import basic

#~ swig_matlab_pre_scheduler = SingleBranchScheduler(
                            #~ name="swig-matlab-scheduler",
                            #~ change_filter=filter.ChangeFilter(branch='master'),
                            #~ treeStableTimer=None,
                            #~ builderNames=['SWIG-MATLAB-pre'])
#~ c['schedulers'].append(swig_matlab_pre_scheduler)

#~ c['schedulers'].append(basic.Dependent(name="swig-matlab-dependency",
                                       #~ upstream=swig_matlab_pre_scheduler, # <- no quotes!
                                       #~ builderNames=["MATLAB32-windows"])
                        #~ )




####### PROJECT IDENTITY

# the 'title' string will appear at the top of this buildbot
# installation's html.WebStatus home page (linked to the
# 'titleURL') and is embedded in the title of the waterfall HTML page.

c['title'] = "CoolProp"
c['titleURL'] = "https://www.coolprop.org"

# the 'buildbotURL' string should point to the location where the buildbot's
# internal web server (usually the html.WebStatus page) is visible. This
# typically uses the port number set in the Waterfall 'status' entry, but
# with an externally-visible host name which the buildbot cannot figure out
# without some help.

c['buildbotURL'] = "http://www.coolprop.dreamhosters.com:8010/"

####### DB URL

c['db'] = {
    # This specifies what database buildbot uses to store its state.  You can leave
    # this at its default for all but the largest installations.
    'db_url' : "sqlite:///state.sqlite",
}<|MERGE_RESOLUTION|>--- conflicted
+++ resolved
@@ -1369,18 +1369,7 @@
       )
       )
       )
-<<<<<<< HEAD
-c['builders'].append(
-    BuilderConfig(name="EES-windows",
-      slavenames=["windows-slave"],
-      factory = cmake_slave('EES',
-                            platform = 'windows',
-                            test = False,
-                            cmake_args = ['-G','"Visual Studio 14 2015"'],
-                            build_args = ['--config','Release'])
-      )
-      )
-=======
+
 #c['builders'].append(
 #    BuilderConfig(name="EES-windows",
 #      slavenames=["windows-slave"],
@@ -1391,7 +1380,6 @@
 #                            build_args = ['--config','Release'])
 #      )
 #      )
->>>>>>> 89911685
 
 #for platform in ['windows', 'linux', 'OSX']:
 # for platform in ['linux', 'OSX']:
