#include "DataStructures.h"
#include "Exceptions.h"
#include "CoolPropTools.h"
#include "CoolProp.h"
#include <memory>

#include <array>

namespace CoolProp {
using std::string;

struct parameter_info
{
    int key;
    const char *short_desc, *IO, *units, *description;
    bool trivial;  ///< True if the input is trivial, and can be directly calculated (constants like critical properties, etc.)
};

// TODO: C++17: static constexpr!
const std::array<parameter_info, 78> parameter_info_list{{
  /// Input/Output parameters
  {iT, "T", "IO", "K", "Temperature", false},
  {iP, "P", "IO", "Pa", "Pressure", false},
  {iDmolar, "Dmolar", "IO", "mol/m^3", "Molar density", false},
  {iHmolar, "Hmolar", "IO", "J/mol", "Molar specific enthalpy", false},
  {iSmolar, "Smolar", "IO", "J/mol/K", "Molar specific entropy", false},
  {iUmolar, "Umolar", "IO", "J/mol", "Molar specific internal energy", false},
  {iGmolar, "Gmolar", "O", "J/mol", "Molar specific Gibbs energy", false},
  {iHelmholtzmolar, "Helmholtzmolar", "O", "J/mol", "Molar specific Helmholtz energy", false},
  {iDmass, "Dmass", "IO", "kg/m^3", "Mass density", false},
  {iHmass, "Hmass", "IO", "J/kg", "Mass specific enthalpy", false},
  {iSmass, "Smass", "IO", "J/kg/K", "Mass specific entropy", false},
  {iUmass, "Umass", "IO", "J/kg", "Mass specific internal energy", false},
  {iGmass, "Gmass", "O", "J/kg", "Mass specific Gibbs energy", false},
  {iHelmholtzmass, "Helmholtzmass", "O", "J/kg", "Mass specific Helmholtz energy", false},
  {iQ, "Q", "IO", "mol/mol", "Molar vapor quality", false},
  {iDelta, "Delta", "IO", "-", "Reduced density (rho/rhoc)", false},
  {iTau, "Tau", "IO", "-", "Reciprocal reduced temperature (Tc/T)", false},
  /// Output only
  {iCpmolar, "Cpmolar", "O", "J/mol/K", "Molar specific constant pressure specific heat", false},
  {iCpmass, "Cpmass", "O", "J/kg/K", "Mass specific constant pressure specific heat", false},
  {iCvmolar, "Cvmolar", "O", "J/mol/K", "Molar specific constant volume specific heat", false},
  {iCvmass, "Cvmass", "O", "J/kg/K", "Mass specific constant volume specific heat", false},
  {iCp0molar, "Cp0molar", "O", "J/mol/K", "Ideal gas molar specific constant pressure specific heat", false},
  {iCp0mass, "Cp0mass", "O", "J/kg/K", "Ideal gas mass specific constant pressure specific heat", false},
  {iHmolar_residual, "Hmolar_residual", "O", "J/mol/K", "Residual molar enthalpy", false},
  {iSmolar_residual, "Smolar_residual", "O", "J/mol/K", "Residual molar entropy (sr/R = s(T,rho) - s^0(T,rho))", false},
  {iGmolar_residual, "Gmolar_residual", "O", "J/mol/K", "Residual molar Gibbs energy", false},
  {iGWP20, "GWP20", "O", "-", "20-year global warming potential", true},
  {iGWP100, "GWP100", "O", "-", "100-year global warming potential", true},
  {iGWP500, "GWP500", "O", "-", "500-year global warming potential", true},
  {iFH, "FH", "O", "-", "Flammability hazard", true},
  {iHH, "HH", "O", "-", "Health hazard", true},
  {iPH, "PH", "O", "-", "Physical hazard", true},
  {iODP, "ODP", "O", "-", "Ozone depletion potential", true},
  {iBvirial, "Bvirial", "O", "-", "Second virial coefficient", false},
  {iCvirial, "Cvirial", "O", "-", "Third virial coefficient", false},
  {idBvirial_dT, "dBvirial_dT", "O", "-", "Derivative of second virial coefficient with respect to T", false},
  {idCvirial_dT, "dCvirial_dT", "O", "-", "Derivative of third virial coefficient with respect to T", false},
  {igas_constant, "gas_constant", "O", "J/mol/K", "Molar gas constant", true},
  {imolar_mass, "molar_mass", "O", "kg/mol", "Molar mass", true},
  {iacentric_factor, "acentric", "O", "-", "Acentric factor", true},
  {idipole_moment, "dipole_moment", "O", "C-m", "Dipole moment", true},
  {irhomass_reducing, "rhomass_reducing", "O", "kg/m^3", "Mass density at reducing point", true},
  {irhomolar_reducing, "rhomolar_reducing", "O", "mol/m^3", "Molar density at reducing point", true},
  {irhomolar_critical, "rhomolar_critical", "O", "mol/m^3", "Molar density at critical point", true},
  {irhomass_critical, "rhomass_critical", "O", "kg/m^3", "Mass density at critical point", true},
  {iT_reducing, "T_reducing", "O", "K", "Temperature at the reducing point", true},
  {iT_critical, "T_critical", "O", "K", "Temperature at the critical point", true},
  {iT_triple, "T_triple", "O", "K", "Temperature at the triple point", true},
  {iT_max, "T_max", "O", "K", "Maximum temperature limit", true},
  {iT_min, "T_min", "O", "K", "Minimum temperature limit", true},
  {iP_min, "P_min", "O", "Pa", "Minimum pressure limit", true},
  {iP_max, "P_max", "O", "Pa", "Maximum pressure limit", true},
  {iP_critical, "p_critical", "O", "Pa", "Pressure at the critical point", true},
  {iP_reducing, "p_reducing", "O", "Pa", "Pressure at the reducing point", true},
  {iP_triple, "p_triple", "O", "Pa", "Pressure at the triple point (pure only)", true},
  {ifraction_min, "fraction_min", "O", "-", "Fraction (mole, mass, volume) minimum value for incompressible solutions", true},
  {ifraction_max, "fraction_max", "O", "-", "Fraction (mole, mass, volume) maximum value for incompressible solutions", true},
  {iT_freeze, "T_freeze", "O", "K", "Freezing temperature for incompressible solutions", true},

  {ispeed_sound, "speed_of_sound", "O", "m/s", "Speed of sound", false},
  {iviscosity, "viscosity", "O", "Pa-s", "Viscosity", false},
  {iconductivity, "conductivity", "O", "W/m/K", "Thermal conductivity", false},
  {isurface_tension, "surface_tension", "O", "N/m", "Surface tension", false},
  {iPrandtl, "Prandtl", "O", "-", "Prandtl number", false},

  {iisothermal_compressibility, "isothermal_compressibility", "O", "1/Pa", "Isothermal compressibility", false},
  {iisobaric_expansion_coefficient, "isobaric_expansion_coefficient", "O", "1/K", "Isobaric expansion coefficient", false},
  {iisentropic_expansion_coefficient, "isentropic_expansion_coefficient", "O", "-", "Isentropic expansion coefficient", false},
  {iZ, "Z", "O", "-", "Compressibility factor", false},
  {ifundamental_derivative_of_gas_dynamics, "fundamental_derivative_of_gas_dynamics", "O", "-", "Fundamental derivative of gas dynamics", false},
  {iPIP, "PIP", "O", "-", "Phase identification parameter", false},

  {ialphar, "alphar", "O", "-", "Residual Helmholtz energy", false},
  {idalphar_dtau_constdelta, "dalphar_dtau_constdelta", "O", "-", "Derivative of residual Helmholtz energy with tau", false},
  {idalphar_ddelta_consttau, "dalphar_ddelta_consttau", "O", "-", "Derivative of residual Helmholtz energy with delta", false},

  {ialpha0, "alpha0", "O", "-", "Ideal Helmholtz energy", false},
  {idalpha0_dtau_constdelta, "dalpha0_dtau_constdelta", "O", "-", "Derivative of ideal Helmholtz energy with tau", false},
  {idalpha0_ddelta_consttau, "dalpha0_ddelta_consttau", "O", "-", "Derivative of ideal Helmholtz energy with delta", false},
  {id2alpha0_ddelta2_consttau, "d2alpha0_ddelta2_consttau", "O", "-", "Second derivative of ideal Helmholtz energy with delta", false},
  {id3alpha0_ddelta3_consttau, "d3alpha0_ddelta3_consttau", "O", "-", "Third derivative of ideal Helmholtz energy with delta", false},

  {iPhase, "Phase", "O", "-", "Phase index as a float", false},

}};

class ParameterInformation
{
   public:
    std::map<int, bool> trivial_map;
    std::map<int, std::string> short_desc_map, description_map, IO_map, units_map;
    std::map<std::string, int> index_map;
    ParameterInformation() {
        for (const auto& el : parameter_info_list) {
            // TODO: in C++17 and above, consider replacing all your maps with a **constexpr** std::array<std::pair<int, std::string_view>>
            // or std::array<std::pair<parameter_info, std::string_view>> if you make that an enum **class**
            // for better performance, or just plain std::array<std::string_view> actually since you use an int as a key...
            short_desc_map.insert(std::pair<int, std::string>(el.key, el.short_desc));
            IO_map.insert(std::pair<int, std::string>(el.key, el.IO));
            units_map.insert(std::pair<int, std::string>(el.key, el.units));
            description_map.insert(std::pair<int, std::string>(el.key, el.description));
            index_map_insert(el.short_desc, el.key);
            trivial_map.insert(std::pair<int, bool>(el.key, el.trivial));
        }
        // Backward compatibility aliases
        index_map_insert("D", iDmass);
        index_map_insert("H", iHmass);
        index_map_insert("M", imolar_mass);
        index_map_insert("S", iSmass);
        index_map_insert("U", iUmass);
        index_map_insert("C", iCpmass);
        index_map_insert("O", iCvmass);
        index_map_insert("G", iGmass);
        index_map_insert("V", iviscosity);
        index_map_insert("L", iconductivity);
        index_map_insert("pcrit", iP_critical);
        index_map_insert("Pcrit", iP_critical);
        index_map_insert("Tcrit", iT_critical);
        index_map_insert("Ttriple", iT_triple);
        index_map_insert("ptriple", iP_triple);
        index_map_insert("rhocrit", irhomass_critical);
        index_map_insert("Tmin", iT_min);
        index_map_insert("Tmax", iT_max);
        index_map_insert("pmax", iP_max);
        index_map_insert("pmin", iP_min);
        index_map_insert("molemass", imolar_mass);
        index_map_insert("molarmass", imolar_mass);
        index_map_insert("A", ispeed_sound);
        index_map_insert("I", isurface_tension);
    }

   private:
    void index_map_insert(const std::string& desc, int key) {
        index_map.insert(std::pair<std::string, int>(desc, key));
        index_map.insert(std::pair<std::string, int>(upper(desc), key));
    }
};

std::unique_ptr<ParameterInformation> parameter_information_p;
const ParameterInformation& get_parameter_information() {
    if (!parameter_information_p) {
        parameter_information_p = std::make_unique<ParameterInformation>();
    }
    return *parameter_information_p;
}

bool is_trivial_parameter(int key) {
    auto& parameter_information = get_parameter_information();
    auto it = parameter_information.trivial_map.find(key);
    if (it != parameter_information.trivial_map.end()) {
        return it->second;
    }
    throw ValueError(format("Unable to match the key [%d: %s] in is_trivial_parameter", key, get_parameter_information(key, "short").c_str()));
}

std::string get_parameter_information(int key, const std::string& info) {
    const std::map<int, std::string>* M;
    auto& parameter_information = get_parameter_information();
    // Hook up the right map (since they are all of the same type)
    if (info == "IO") {
        M = &(parameter_information.IO_map);
    } else if (info == "short") {
        M = &(parameter_information.short_desc_map);
    } else if (info == "long") {
        M = &(parameter_information.description_map);
    } else if (info == "units") {
        M = &(parameter_information.units_map);
    } else {
        throw ValueError(format("Bad info string [%s] to get_parameter_information", info.c_str()));
    }

    auto it = M->find(key);
    if (it != M->end()) {
        return it->second;
    }
    throw ValueError(format("Unable to match the key [%d] in get_parameter_information for info [%s]", key, info.c_str()));
}

/// Return a list of parameters
std::string get_csv_parameter_list() {
    auto& parameter_information = get_parameter_information();
    std::vector<std::string> strings;
    strings.reserve(parameter_information.index_map.size());
    for (const auto& kv : parameter_information.index_map) {
        strings.push_back(kv.first);
    }
    return strjoin(strings, ",");
}

// TODO: parameters is an enum that has a INVALID_PARAMETER value, so you can just change the signature to
// parameters is_valid_parameter(const std::string& param_name)
//  [...] if not found: return parameters::INVALID_PARAMETER
bool is_valid_parameter(const std::string& param_name, parameters& iOutput) {
    auto& parameter_information = get_parameter_information();
    // Try to find it
    std::map<std::string, int>::const_iterator it = parameter_information.index_map.find(param_name);
    // If equal to end, not found
    if (it != parameter_information.index_map.end()) {
        // Found, return it
        iOutput = static_cast<parameters>(it->second);
        return true;
    } else {
        return false;
    }
}

bool is_valid_first_derivative(const std::string& name, parameters& iOf, parameters& iWrt, parameters& iConstant) {
    if (get_debug_level() > 5) {
        std::cout << format("is_valid_first_derivative(%s)", name.c_str());
    }
    // There should be exactly one /
    // There should be exactly one |

    // Suppose we start with "d(P)/d(T)|Dmolar"
    std::vector<std::string> split_at_bar = strsplit(name, '|');  // "d(P)/d(T)"  and "Dmolar"
    if (split_at_bar.size() != 2) {
        return false;
    }

    std::vector<std::string> split_at_slash = strsplit(split_at_bar[0], '/');  // "d(P)" and "d(T)"
    if (split_at_slash.size() != 2) {
        return false;
    }

    std::size_t i0 = split_at_slash[0].find('(');
    std::size_t i1 = split_at_slash[0].find(')', i0);
    if (!((i0 > 0) && (i0 != std::string::npos) && (i1 > (i0 + 1)) && (i1 != std::string::npos))) {
        return false;
    }
    std::string num = split_at_slash[0].substr(i0 + 1, i1 - i0 - 1);

    i0 = split_at_slash[1].find('(');
    i1 = split_at_slash[1].find(')', i0);
    if (!((i0 > 0) && (i0 != std::string::npos) && (i1 > (i0 + 1)) && (i1 != std::string::npos))) {
        return false;
    }
    std::string den = split_at_slash[1].substr(i0 + 1, i1 - i0 - 1);

    parameters Of;
    parameters Wrt;
    parameters Constant;
    if (is_valid_parameter(num, Of) && is_valid_parameter(den, Wrt) && is_valid_parameter(split_at_bar[1], Constant)) {
        iOf = Of;
        iWrt = Wrt;
        iConstant = Constant;
        return true;
    } else {
        return false;
    }
}

bool is_valid_first_saturation_derivative(const std::string& name, parameters& iOf, parameters& iWrt) {
    if (get_debug_level() > 5) {
        std::cout << format("is_valid_first_saturation_derivative(%s)", name.c_str());
    }
    // There should be exactly one /
    // There should be exactly one |

    // Suppose we start with "d(P)/d(T)|sigma"
    std::vector<std::string> split_at_bar = strsplit(name, '|');  // "d(P)/d(T)"  and "sigma"
    if (split_at_bar.size() != 2) {
        return false;
    }

    std::vector<std::string> split_at_slash = strsplit(split_at_bar[0], '/');  // "d(P)" and "d(T)"
    if (split_at_slash.size() != 2) {
        return false;
    }

    std::size_t i0 = split_at_slash[0].find('(');
    std::size_t i1 = split_at_slash[0].find(')', i0);
    if (!((i0 > 0) && (i0 != std::string::npos) && (i1 > (i0 + 1)) && (i1 != std::string::npos))) {
        return false;
    }
    std::string num = split_at_slash[0].substr(i0 + 1, i1 - i0 - 1);

    i0 = split_at_slash[1].find('(');
    i1 = split_at_slash[1].find(')', i0);
    if (!((i0 > 0) && (i0 != std::string::npos) && (i1 > (i0 + 1)) && (i1 != std::string::npos))) {
        return false;
    }
    std::string den = split_at_slash[1].substr(i0 + 1, i1 - i0 - 1);

    parameters Of;
    parameters Wrt;
    if (is_valid_parameter(num, Of) && is_valid_parameter(den, Wrt) && upper(split_at_bar[1]) == "SIGMA") {
        iOf = Of;
        iWrt = Wrt;
        return true;
    } else {
        return false;
    }
}

bool is_valid_second_derivative(const std::string& name, parameters& iOf1, parameters& iWrt1, parameters& iConstant1, parameters& iWrt2,
                                parameters& iConstant2) {
    if (get_debug_level() > 5) {
        std::cout << format("is_valid_second_derivative(%s)", name.c_str());
    }

    // Suppose we start with "d(d(P)/d(Dmolar)|T)/d(Dmolar)|T"
    std::size_t i = name.rfind('|');
    if ((i == 0) || (i == std::string::npos)) {
        return false;
    }
    std::string constant2 = name.substr(i + 1);  // "T"
    if (!is_valid_parameter(constant2, iConstant2)) {
        return false;
    };
    std::string left_of_bar = name.substr(0, i);  // "d(d(P)/d(Dmolar)|T)/d(Dmolar)"

    i = left_of_bar.rfind('/');
    if ((i == 0) || (i == std::string::npos)) {
        return false;
    }
    std::string left_of_slash = left_of_bar.substr(0, i);    // "d(d(P)/d(Dmolar)|T)"
    std::string right_of_slash = left_of_bar.substr(i + 1);  // "d(Dmolar)"

    i = left_of_slash.find('(');
    std::size_t i1 = left_of_slash.rfind(')');
    if (!((i > 0) && (i != std::string::npos) && (i1 > (i + 1)) && (i1 != std::string::npos))) {
        return false;
    }
    std::string num = left_of_slash.substr(i + 1, i1 - i - 1);  // "d(P)/d(Dmolar)|T"
    if (!is_valid_first_derivative(num, iOf1, iWrt1, iConstant1)) {
        return false;
    }

    i = right_of_slash.find('(');
    i1 = right_of_slash.rfind(')');
    if (!((i > 0) && (i != std::string::npos) && (i1 > (i + 1)) && (i1 != std::string::npos))) {
        return false;
    }
    std::string den = right_of_slash.substr(i + 1, i1 - i - 1);  // "Dmolar"

    return is_valid_parameter(den, iWrt2);
}

struct phase_info
{
    phases key;
    const char *short_desc, *long_desc;
};

const std::array<phase_info, 9> phase_info_list{{
  {iphase_liquid, "phase_liquid", ""},
  {iphase_gas, "phase_gas", ""},
  {iphase_twophase, "phase_twophase", ""},
  {iphase_supercritical, "phase_supercritical", ""},
  {iphase_supercritical_gas, "phase_supercritical_gas", "p < pc, T > Tc"},
  {iphase_supercritical_liquid, "phase_supercritical_liquid", "p > pc, T < Tc"},
  {iphase_critical_point, "phase_critical_point", "p = pc, T = Tc"},
  {iphase_unknown, "phase_unknown", ""},
  {iphase_not_imposed, "phase_not_imposed", ""},
}};

class PhaseInformation
{
   public:
    std::map<phases, std::string> short_desc_map, long_desc_map;
    std::map<std::string, phases> index_map;
    PhaseInformation() {
        for (const phase_info& el : phase_info_list) {
            short_desc_map.insert(std::pair<phases, std::string>(el.key, el.short_desc));
            long_desc_map.insert(std::pair<phases, std::string>(el.key, el.long_desc));
            index_map.insert(std::pair<std::string, phases>(el.short_desc, el.key));
        }
    }
};

std::unique_ptr<PhaseInformation> phase_information_p;
const PhaseInformation& get_phase_information() {
    if (!phase_information_p) {
        phase_information_p = std::make_unique<PhaseInformation>();
    }
    return *phase_information_p;
}

const std::string& get_phase_short_desc(phases phase) {
    auto& coolprop_information = get_phase_information();
    auto iter = coolprop_information.short_desc_map.find(phase);
    if (iter != coolprop_information.short_desc_map.end()) {
        return iter->second;
    }
    throw ValueError("Cannot find the short phase description.");
}
bool is_valid_phase(const std::string& phase_name, phases& iOutput) {
    auto& phase_information = get_phase_information();
    // Try to find it
    std::map<std::string, phases>::const_iterator it = phase_information.index_map.find(phase_name);
    // If equal to end, not found
    if (it != phase_information.index_map.end()) {
        // Found, return it
        iOutput = static_cast<phases>(it->second);
        return true;
    } else {
        return false;
    }
}

phases get_phase_index(const std::string& param_name) {
    phases iPhase;
    if (is_valid_phase(param_name, iPhase)) {
        return iPhase;
    } else {
        throw ValueError(format("Your input name [%s] is not valid in get_phase_index (names are case sensitive)", param_name.c_str()));
    }
}

struct scheme_info
{
    schemes key;
    std::string short_desc;
};

const scheme_info scheme_info_list[] = {
    { i1,                "1"},
    { i2a,               "2A"},
    { i2b,               "2B"},
    { i3a,               "3A"},
    { i3b,               "3B"},
    { i4a,               "4A"},
    { i4b,               "4B"},
    { i4c,               "4C"},
};

class SchemeInformation {
public:
    std::map<schemes, std::string> short_desc_map;
    std::map<std::string, schemes> index_map;
    SchemeInformation()
    {
        const scheme_info* const end = scheme_info_list + sizeof(scheme_info_list) / sizeof(scheme_info_list[0]);
        for (const scheme_info* el = scheme_info_list; el != end; ++el)
        {
            short_desc_map.insert(std::pair<schemes, std::string>(el->key, el->short_desc));
            index_map.insert(std::pair<std::string, schemes>(el->short_desc, el->key));
        }
    }
};

std::unique_ptr<SchemeInformation> scheme_information_p;
const SchemeInformation& get_scheme_information() {
    if (!scheme_information_p) {
        scheme_information_p = std::make_unique<SchemeInformation>();
    }
    return *scheme_information_p;
}

const std::string& get_scheme_short_desc(schemes scheme) {
    auto& coolprop_information = get_scheme_information();
    auto it = coolprop_information.short_desc_map.find(scheme);
    if (it != coolprop_information.short_desc_map.end()) {
        return it->second;
    }
    throw ValueError("Cannot find the short scheme description.");
}

bool is_valid_scheme(const std::string &scheme_name, schemes &iOutput) {
    auto& scheme_information = get_scheme_information();
    auto it = scheme_information.index_map.find(scheme_name);
    // If equal to end, not found
    if (it != scheme_information.index_map.end()){
        // Found, return it
        iOutput = static_cast<schemes>(it->second);
        return true;
    }
    else{
        return false;
    }
}

schemes get_scheme_index(const std::string &param_name) {
    schemes iScheme;
    if (is_valid_scheme(param_name, iScheme)){
        return iScheme;
    }
    else{
        throw ValueError(format("Your input name [%s] is not valid in get_scheme_index (names are case sensitive)",param_name.c_str()));
    }
}

parameters get_parameter_index(const std::string& param_name) {
    parameters iOutput;
    if (is_valid_parameter(param_name, iOutput)) {
        return iOutput;
    } else {
        throw ValueError(format("Your input name [%s] is not valid in get_parameter_index (names are case sensitive)", param_name.c_str()));
    }
}

struct input_pair_info
{
    input_pairs key;
    const char *short_desc, *long_desc;
};

const std::array<input_pair_info, 35> input_pair_list{{
  {QT_INPUTS, "QT_INPUTS", "Molar quality, Temperature in K"},
  {QSmolar_INPUTS, "QS_INPUTS", "Molar quality, Entropy in J/mol/K"},
  {QSmass_INPUTS, "QS_INPUTS", "Molar quality, Entropy in J/kg/K"},
  {HmolarQ_INPUTS, "HQ_INPUTS", "Enthalpy in J/mol, Molar quality"},
  {HmassQ_INPUTS, "HQ_INPUTS", "Enthalpy in J/kg, Molar quality"},
  {DmassQ_INPUTS, "DmassQ_INPUTS", "Molar density kg/m^3, Molar quality"},
  {DmolarQ_INPUTS, "DmolarQ_INPUTS", "Molar density in mol/m^3, Molar quality"},

  {PQ_INPUTS, "PQ_INPUTS", "Pressure in Pa, Molar quality"},

  {PT_INPUTS, "PT_INPUTS", "Pressure in Pa, Temperature in K"},

  {DmassT_INPUTS, "DmassT_INPUTS", "Mass density in kg/m^3, Temperature in K"},
  {DmolarT_INPUTS, "DmolarT_INPUTS", "Molar density in mol/m^3, Temperature in K"},
  {HmassT_INPUTS, "HmassT_INPUTS", "Enthalpy in J/kg, Temperature in K"},
  {HmolarT_INPUTS, "HmolarT_INPUTS", "Enthalpy in J/mol, Temperature in K"},
  {SmassT_INPUTS, "SmassT_INPUTS", "Entropy in J/kg/K, Temperature in K"},
  {SmolarT_INPUTS, "SmolarT_INPUTS", "Entropy in J/mol/K, Temperature in K"},
  {TUmass_INPUTS, "TUmass_INPUTS", "Temperature in K, Internal energy in J/kg"},
  {TUmolar_INPUTS, "TUmolar_INPUTS", "Temperature in K, Internal energy in J/mol"},

  {DmassP_INPUTS, "DmassP_INPUTS", "Mass density in kg/m^3, Pressure in Pa"},
  {DmolarP_INPUTS, "DmolarP_INPUTS", "Molar density in mol/m^3, Pressure in Pa"},
  {HmassP_INPUTS, "HmassP_INPUTS", "Enthalpy in J/kg, Pressure in Pa"},
  {HmolarP_INPUTS, "HmolarP_INPUTS", "Enthalpy in J/mol, Pressure in Pa"},
  {PSmass_INPUTS, "PSmass_INPUTS", "Pressure in Pa, Entropy in J/kg/K"},
  {PSmolar_INPUTS, "PSmolar_INPUTS", "Pressure in Pa, Entropy in J/mol/K "},
  {PUmass_INPUTS, "PUmass_INPUTS", "Pressure in Pa, Internal energy in J/kg"},
  {PUmolar_INPUTS, "PUmolar_INPUTS", "Pressure in Pa, Internal energy in J/mol"},

  {DmassHmass_INPUTS, "DmassHmass_INPUTS", "Mass density in kg/m^3, Enthalpy in J/kg"},
  {DmolarHmolar_INPUTS, "DmolarHmolar_INPUTS", "Molar density in mol/m^3, Enthalpy in J/mol"},
  {DmassSmass_INPUTS, "DmassSmass_INPUTS", "Mass density in kg/m^3, Entropy in J/kg/K"},
  {DmolarSmolar_INPUTS, "DmolarSmolar_INPUTS", "Molar density in mol/m^3, Entropy in J/mol/K"},
  {DmassUmass_INPUTS, "DmassUmass_INPUTS", "Mass density in kg/m^3, Internal energy in J/kg"},
  {DmolarUmolar_INPUTS, "DmolarUmolar_INPUTS", "Molar density in mol/m^3, Internal energy in J/mol"},

  {HmassSmass_INPUTS, "HmassSmass_INPUTS", "Enthalpy in J/kg, Entropy in J/kg/K"},
  {HmolarSmolar_INPUTS, "HmolarSmolar_INPUTS", "Enthalpy in J/mol, Entropy in J/mol/K"},
  {SmassUmass_INPUTS, "SmassUmass_INPUTS", "Entropy in J/kg/K, Internal energy in J/kg"},
  {SmolarUmolar_INPUTS, "SmolarUmolar_INPUTS", "Entropy in J/mol/K, Internal energy in J/mol"},
}};

class InputPairInformation
{
   public:
    std::map<input_pairs, std::string> short_desc_map, long_desc_map;
    std::map<std::string, input_pairs> index_map;
    InputPairInformation() {
        for (const input_pair_info& el : input_pair_list) {
            short_desc_map.insert(std::pair<input_pairs, std::string>(el.key, el.short_desc));
            long_desc_map.insert(std::pair<input_pairs, std::string>(el.key, el.long_desc));
            index_map.insert(std::pair<std::string, input_pairs>(el.short_desc, el.key));
        }
    }
};

std::unique_ptr<InputPairInformation> input_pair_information_p;
const InputPairInformation& get_input_pair_information() {
    if (!input_pair_information_p) {
        input_pair_information_p = std::make_unique<InputPairInformation>();
    }
    return *input_pair_information_p;
}

input_pairs get_input_pair_index(const std::string& input_pair_name) {
<<<<<<< HEAD
    auto it = input_pair_information.index_map.find(input_pair_name);
    if (it != input_pair_information.index_map.end()) {
=======
    auto& coolprop_information = get_input_pair_information();
    auto it = coolprop_information.index_map.find(input_pair_name);
    if (it != coolprop_information.index_map.end()) {
>>>>>>> ce1277fc
        return it->second;
    }
    throw ValueError(format("Your input name [%s] is not valid in get_input_pair_index (names are case sensitive)", input_pair_name.c_str()));
}

const std::string& get_input_pair_short_desc(input_pairs pair) {
    auto& coolprop_information = get_input_pair_information();
    auto it = coolprop_information.short_desc_map.find(pair);
    if (it != coolprop_information.short_desc_map.end()) {
        return it->second;
    }
    throw ValueError("Cannot find the short input pair description.");
}
const std::string& get_input_pair_long_desc(input_pairs pair) {
    auto& coolprop_information = get_input_pair_information();
    auto it = coolprop_information.long_desc_map.find(pair);
    if (it != coolprop_information.long_desc_map.end()) {
        return it->second;
    }
    throw ValueError("Cannot find the long input pair description.");
}
void split_input_pair(input_pairs pair, parameters& p1, parameters& p2) {
    switch (pair) {
        case QT_INPUTS:
            p1 = iQ;
            p2 = iT;
            break;
        case QSmolar_INPUTS:
            p1 = iQ;
            p2 = iSmolar;
            break;
        case QSmass_INPUTS:
            p1 = iQ;
            p2 = iSmass;
            break;
        case HmolarQ_INPUTS:
            p1 = iHmolar;
            p2 = iQ;
            break;
        case HmassQ_INPUTS:
            p1 = iHmass;
            p2 = iQ;
            break;
        case PQ_INPUTS:
            p1 = iP;
            p2 = iQ;
            break;
        case PT_INPUTS:
            p1 = iP;
            p2 = iT;
            break;
        case DmassT_INPUTS:
            p1 = iDmass;
            p2 = iT;
            break;
        case DmolarT_INPUTS:
            p1 = iDmolar;
            p2 = iT;
            break;
        case HmassT_INPUTS:
            p1 = iHmass;
            p2 = iT;
            break;
        case HmolarT_INPUTS:
            p1 = iHmolar;
            p2 = iT;
            break;
        case SmassT_INPUTS:
            p1 = iSmass;
            p2 = iT;
            break;
        case SmolarT_INPUTS:
            p1 = iSmolar;
            p2 = iT;
            break;
        case TUmass_INPUTS:
            p1 = iT;
            p2 = iUmass;
            break;
        case TUmolar_INPUTS:
            p1 = iT;
            p2 = iUmolar;
            break;
        case DmassP_INPUTS:
            p1 = iDmass;
            p2 = iP;
            break;
        case DmolarP_INPUTS:
            p1 = iDmolar;
            p2 = iP;
            break;
        case DmassQ_INPUTS:
            p1 = iDmass;
            p2 = iQ;
            break;
        case DmolarQ_INPUTS:
            p1 = iDmolar;
            p2 = iQ;
            break;
        case HmassP_INPUTS:
            p1 = iHmass;
            p2 = iP;
            break;
        case HmolarP_INPUTS:
            p1 = iHmolar;
            p2 = iP;
            break;
        case PSmass_INPUTS:
            p1 = iP;
            p2 = iSmass;
            break;
        case PSmolar_INPUTS:
            p1 = iP;
            p2 = iSmolar;
            break;
        case PUmass_INPUTS:
            p1 = iP;
            p2 = iUmass;
            break;
        case PUmolar_INPUTS:
            p1 = iP;
            p2 = iUmolar;
            break;
        case DmassHmass_INPUTS:
            p1 = iDmass;
            p2 = iHmass;
            break;
        case DmolarHmolar_INPUTS:
            p1 = iDmolar;
            p2 = iHmolar;
            break;
        case DmassSmass_INPUTS:
            p1 = iDmass;
            p2 = iSmass;
            break;
        case DmolarSmolar_INPUTS:
            p1 = iDmolar;
            p2 = iSmolar;
            break;
        case DmassUmass_INPUTS:
            p1 = iDmass;
            p2 = iUmass;
            break;
        case DmolarUmolar_INPUTS:
            p1 = iDmolar;
            p2 = iUmolar;
            break;
        case HmassSmass_INPUTS:
            p1 = iHmass;
            p2 = iSmass;
            break;
        case HmolarSmolar_INPUTS:
            p1 = iHmolar;
            p2 = iSmolar;
            break;
        case SmassUmass_INPUTS:
            p1 = iSmass;
            p2 = iUmass;
            break;
        case SmolarUmolar_INPUTS:
            p1 = iSmolar;
            p2 = iUmolar;
            break;
        default:
            throw ValueError(format("Invalid input pair"));
    }
}

struct backend_family_info
{
    backend_families family;
    const char* name;
};

struct backend_info
{
    backends backend;
    const char* name;
    backend_families family;
};

const std::array<backend_family_info, 11> backend_family_list{{
  {HEOS_BACKEND_FAMILY, "HEOS"},
  {REFPROP_BACKEND_FAMILY, "REFPROP"},
  {INCOMP_BACKEND_FAMILY, "INCOMP"},
  {IF97_BACKEND_FAMILY, "IF97"},
  {TREND_BACKEND_FAMILY, "TREND"},
  {TTSE_BACKEND_FAMILY, "TTSE"},
  {BICUBIC_BACKEND_FAMILY, "BICUBIC"},
  {SRK_BACKEND_FAMILY, "SRK"},
  {PR_BACKEND_FAMILY, "PR"},
  {VTPR_BACKEND_FAMILY, "VTPR"},
  {PCSAFT_BACKEND_FAMILY, "PCSAFT"},
}};

const std::array<backend_info, 13> backend_list{{
  {HEOS_BACKEND_PURE, "HelmholtzEOSBackend", HEOS_BACKEND_FAMILY},
  {HEOS_BACKEND_MIX, "HelmholtzEOSMixtureBackend", HEOS_BACKEND_FAMILY},
  {REFPROP_BACKEND_PURE, "REFPROPBackend", REFPROP_BACKEND_FAMILY},
  {REFPROP_BACKEND_MIX, "REFPROPMixtureBackend", REFPROP_BACKEND_FAMILY},
  {INCOMP_BACKEND, "IncompressibleBackend", INCOMP_BACKEND_FAMILY},
  {IF97_BACKEND, "IF97Backend", IF97_BACKEND_FAMILY},
  {TREND_BACKEND, "TRENDBackend", TREND_BACKEND_FAMILY},
  {TTSE_BACKEND, "TTSEBackend", TTSE_BACKEND_FAMILY},
  {BICUBIC_BACKEND, "BicubicBackend", BICUBIC_BACKEND_FAMILY},
  {SRK_BACKEND, "SRKBackend", SRK_BACKEND_FAMILY},
  {PR_BACKEND, "PengRobinsonBackend", PR_BACKEND_FAMILY},
  {VTPR_BACKEND, "VTPRBackend", VTPR_BACKEND_FAMILY},
  {PCSAFT_BACKEND, "PCSAFTBackend", PCSAFT_BACKEND_FAMILY},
}};

class BackendInformation
{
   public:
    std::map<backend_families, std::string> family_name_map;  /// < from family to family name
    std::map<backends, backend_families> backend_family_map;  /// < from backend to family
    std::map<backends, std::string> backend_name_map;         /// < from backend to backend name

    std::map<std::string, backend_families> family_name_map_r;  /// < from backend name **or** family name to family
    std::map<std::string, backends> backend_name_map_r;         /// < from backend name to backend

    BackendInformation() {
        for (const backend_family_info& el : backend_family_list) {
            family_name_map.insert(std::pair<backend_families, std::string>(el.family, el.name));
            family_name_map_r.insert(std::pair<std::string, backend_families>(el.name, el.family));
        }
        for (const backend_info& el : backend_list) {
            backend_family_map.insert(std::pair<backends, backend_families>(el.backend, el.family));
            backend_name_map.insert(std::pair<backends, std::string>(el.backend, el.name));
            backend_name_map_r.insert(std::pair<std::string, backends>(el.name, el.backend));
            family_name_map_r.insert(std::pair<std::string, backend_families>(el.name, el.family));
        }
    }
};

std::unique_ptr<BackendInformation> backend_information_p;
const BackendInformation& get_backend_information() {
    if (!backend_information_p) {
        backend_information_p = std::make_unique<BackendInformation>();
    }
    return *backend_information_p;
}

/// Convert a string into the enum values
<<<<<<< HEAD
void extract_backend_families(const std::string& backend_string, backend_families& f1, backend_families& f2) {
=======
void extract_backend_families(std::string backend_string, backend_families& f1, backend_families& f2) {
    auto& backend_information = get_backend_information();
>>>>>>> ce1277fc
    f1 = INVALID_BACKEND_FAMILY;
    f2 = INVALID_BACKEND_FAMILY;
    std::size_t i = backend_string.find('&');
    std::map<std::string, backend_families>::const_iterator it;
    if (i != std::string::npos) {
        it = backend_information.family_name_map_r.find(backend_string.substr(0, i));  // Before "&"
        if (it != backend_information.family_name_map_r.end()) {
            f1 = it->second;
        }
        it = backend_information.family_name_map_r.find(backend_string.substr(i + 1));  // After "&"
        if (it != backend_information.family_name_map_r.end()) {
            f2 = it->second;
        }
    } else {
        it = backend_information.family_name_map_r.find(backend_string);
        if (it != backend_information.family_name_map_r.end()) {
            f1 = it->second;
        }
    }
}

<<<<<<< HEAD
void extract_backend_families_string(const std::string& backend_string, backend_families& f1, std::string& f2) {
=======
void extract_backend_families_string(std::string backend_string, backend_families& f1, std::string& f2) {
    auto& backend_information = get_backend_information();
>>>>>>> ce1277fc
    backend_families f2_enum;
    extract_backend_families(backend_string, f1, f2_enum);
    std::map<backend_families, std::string>::const_iterator it;
    it = backend_information.family_name_map.find(f2_enum);
    if (it != backend_information.family_name_map.end()) {
        f2 = it->second;
    } else {
        f2.clear();
    }
}

std::string get_backend_string(backends backend) {
    auto& backend_information = get_backend_information();
    std::map<backends, std::string>::const_iterator it;
    it = backend_information.backend_name_map.find(backend);
    if (it != backend_information.backend_name_map.end()) {
        return it->second;
    }

    return {};
}

} /* namespace CoolProp */

#ifdef ENABLE_CATCH
#    include <catch2/catch_all.hpp>
#    include <sstream>

TEST_CASE("Check that all parameters are described", "") {
    for (int i = 1; i < CoolProp::iundefined_parameter; ++i) {
        std::ostringstream ss;
        ss << "Parameter index," << i << "last index:" << CoolProp::iundefined_parameter;
        SECTION(ss.str(), "") {
            std::string prior;
            if (i > 1) {
                CHECK_NOTHROW(prior = CoolProp::get_parameter_information(i - 1, "short"));
                CAPTURE(prior);
            }
            CHECK_NOTHROW(CoolProp::get_parameter_information(i, "short"));
        }
    }
}

TEST_CASE("Check that all phases are described", "[phase_index]") {
    for (int i = 0; i < CoolProp::iphase_not_imposed; ++i) {
        std::ostringstream ss;
        ss << "Parameter index," << i << "last index:" << CoolProp::iundefined_parameter;
        SECTION(ss.str(), "") {
            std::string stringrepr;
            int key;
            CHECK_NOTHROW(stringrepr = CoolProp::get_phase_short_desc(static_cast<CoolProp::phases>(i)));
            CAPTURE(stringrepr);
            CHECK_NOTHROW(key = CoolProp::get_phase_index(stringrepr));
            CAPTURE(key);
            CHECK(key == i);
        }
    }
}

#endif<|MERGE_RESOLUTION|>--- conflicted
+++ resolved
@@ -584,14 +584,9 @@
 }
 
 input_pairs get_input_pair_index(const std::string& input_pair_name) {
-<<<<<<< HEAD
-    auto it = input_pair_information.index_map.find(input_pair_name);
-    if (it != input_pair_information.index_map.end()) {
-=======
     auto& coolprop_information = get_input_pair_information();
     auto it = coolprop_information.index_map.find(input_pair_name);
     if (it != coolprop_information.index_map.end()) {
->>>>>>> ce1277fc
         return it->second;
     }
     throw ValueError(format("Your input name [%s] is not valid in get_input_pair_index (names are case sensitive)", input_pair_name.c_str()));
@@ -836,12 +831,8 @@
 }
 
 /// Convert a string into the enum values
-<<<<<<< HEAD
 void extract_backend_families(const std::string& backend_string, backend_families& f1, backend_families& f2) {
-=======
-void extract_backend_families(std::string backend_string, backend_families& f1, backend_families& f2) {
     auto& backend_information = get_backend_information();
->>>>>>> ce1277fc
     f1 = INVALID_BACKEND_FAMILY;
     f2 = INVALID_BACKEND_FAMILY;
     std::size_t i = backend_string.find('&');
@@ -863,12 +854,8 @@
     }
 }
 
-<<<<<<< HEAD
 void extract_backend_families_string(const std::string& backend_string, backend_families& f1, std::string& f2) {
-=======
-void extract_backend_families_string(std::string backend_string, backend_families& f1, std::string& f2) {
     auto& backend_information = get_backend_information();
->>>>>>> ce1277fc
     backend_families f2_enum;
     extract_backend_families(backend_string, f1, f2_enum);
     std::map<backend_families, std::string>::const_iterator it;
