#include "DataStructures.h"
#include "Exceptions.h"
#include "CoolPropTools.h"
#include "CoolProp.h"
#include <memory>

#include <array>

namespace CoolProp {
using std::string;

struct parameter_info
{
    int key;
    const char *short_desc, *IO, *units, *description;
    bool trivial;  ///< True if the input is trivial, and can be directly calculated (constants like critical properties, etc.)
};

// TODO: C++17: static constexpr!
const std::array<parameter_info, 78> parameter_info_list{{
  /// Input/Output parameters
  {iT, "T", "IO", "K", "Temperature", false},
  {iP, "P", "IO", "Pa", "Pressure", false},
  {iDmolar, "Dmolar", "IO", "mol/m^3", "Molar density", false},
  {iHmolar, "Hmolar", "IO", "J/mol", "Molar specific enthalpy", false},
  {iSmolar, "Smolar", "IO", "J/mol/K", "Molar specific entropy", false},
  {iUmolar, "Umolar", "IO", "J/mol", "Molar specific internal energy", false},
  {iGmolar, "Gmolar", "O", "J/mol", "Molar specific Gibbs energy", false},
  {iHelmholtzmolar, "Helmholtzmolar", "O", "J/mol", "Molar specific Helmholtz energy", false},
  {iDmass, "Dmass", "IO", "kg/m^3", "Mass density", false},
  {iHmass, "Hmass", "IO", "J/kg", "Mass specific enthalpy", false},
  {iSmass, "Smass", "IO", "J/kg/K", "Mass specific entropy", false},
  {iUmass, "Umass", "IO", "J/kg", "Mass specific internal energy", false},
  {iGmass, "Gmass", "O", "J/kg", "Mass specific Gibbs energy", false},
  {iHelmholtzmass, "Helmholtzmass", "O", "J/kg", "Mass specific Helmholtz energy", false},
  {iQ, "Q", "IO", "mol/mol", "Molar vapor quality", false},
  {iDelta, "Delta", "IO", "-", "Reduced density (rho/rhoc)", false},
  {iTau, "Tau", "IO", "-", "Reciprocal reduced temperature (Tc/T)", false},
  /// Output only
  {iCpmolar, "Cpmolar", "O", "J/mol/K", "Molar specific constant pressure specific heat", false},
  {iCpmass, "Cpmass", "O", "J/kg/K", "Mass specific constant pressure specific heat", false},
  {iCvmolar, "Cvmolar", "O", "J/mol/K", "Molar specific constant volume specific heat", false},
  {iCvmass, "Cvmass", "O", "J/kg/K", "Mass specific constant volume specific heat", false},
  {iCp0molar, "Cp0molar", "O", "J/mol/K", "Ideal gas molar specific constant pressure specific heat", false},
  {iCp0mass, "Cp0mass", "O", "J/kg/K", "Ideal gas mass specific constant pressure specific heat", false},
  {iHmolar_residual, "Hmolar_residual", "O", "J/mol/K", "Residual molar enthalpy", false},
  {iSmolar_residual, "Smolar_residual", "O", "J/mol/K", "Residual molar entropy (sr/R = s(T,rho) - s^0(T,rho))", false},
  {iGmolar_residual, "Gmolar_residual", "O", "J/mol/K", "Residual molar Gibbs energy", false},
  {iGWP20, "GWP20", "O", "-", "20-year global warming potential", true},
  {iGWP100, "GWP100", "O", "-", "100-year global warming potential", true},
  {iGWP500, "GWP500", "O", "-", "500-year global warming potential", true},
  {iFH, "FH", "O", "-", "Flammability hazard", true},
  {iHH, "HH", "O", "-", "Health hazard", true},
  {iPH, "PH", "O", "-", "Physical hazard", true},
  {iODP, "ODP", "O", "-", "Ozone depletion potential", true},
  {iBvirial, "Bvirial", "O", "-", "Second virial coefficient", false},
  {iCvirial, "Cvirial", "O", "-", "Third virial coefficient", false},
  {idBvirial_dT, "dBvirial_dT", "O", "-", "Derivative of second virial coefficient with respect to T", false},
  {idCvirial_dT, "dCvirial_dT", "O", "-", "Derivative of third virial coefficient with respect to T", false},
  {igas_constant, "gas_constant", "O", "J/mol/K", "Molar gas constant", true},
  {imolar_mass, "molar_mass", "O", "kg/mol", "Molar mass", true},
  {iacentric_factor, "acentric", "O", "-", "Acentric factor", true},
  {idipole_moment, "dipole_moment", "O", "C-m", "Dipole moment", true},
  {irhomass_reducing, "rhomass_reducing", "O", "kg/m^3", "Mass density at reducing point", true},
  {irhomolar_reducing, "rhomolar_reducing", "O", "mol/m^3", "Molar density at reducing point", true},
  {irhomolar_critical, "rhomolar_critical", "O", "mol/m^3", "Molar density at critical point", true},
  {irhomass_critical, "rhomass_critical", "O", "kg/m^3", "Mass density at critical point", true},
  {iT_reducing, "T_reducing", "O", "K", "Temperature at the reducing point", true},
  {iT_critical, "T_critical", "O", "K", "Temperature at the critical point", true},
  {iT_triple, "T_triple", "O", "K", "Temperature at the triple point", true},
  {iT_max, "T_max", "O", "K", "Maximum temperature limit", true},
  {iT_min, "T_min", "O", "K", "Minimum temperature limit", true},
  {iP_min, "P_min", "O", "Pa", "Minimum pressure limit", true},
  {iP_max, "P_max", "O", "Pa", "Maximum pressure limit", true},
  {iP_critical, "p_critical", "O", "Pa", "Pressure at the critical point", true},
  {iP_reducing, "p_reducing", "O", "Pa", "Pressure at the reducing point", true},
  {iP_triple, "p_triple", "O", "Pa", "Pressure at the triple point (pure only)", true},
  {ifraction_min, "fraction_min", "O", "-", "Fraction (mole, mass, volume) minimum value for incompressible solutions", true},
  {ifraction_max, "fraction_max", "O", "-", "Fraction (mole, mass, volume) maximum value for incompressible solutions", true},
  {iT_freeze, "T_freeze", "O", "K", "Freezing temperature for incompressible solutions", true},

  {ispeed_sound, "speed_of_sound", "O", "m/s", "Speed of sound", false},
  {iviscosity, "viscosity", "O", "Pa-s", "Viscosity", false},
  {iconductivity, "conductivity", "O", "W/m/K", "Thermal conductivity", false},
  {isurface_tension, "surface_tension", "O", "N/m", "Surface tension", false},
  {iPrandtl, "Prandtl", "O", "-", "Prandtl number", false},

  {iisothermal_compressibility, "isothermal_compressibility", "O", "1/Pa", "Isothermal compressibility", false},
  {iisobaric_expansion_coefficient, "isobaric_expansion_coefficient", "O", "1/K", "Isobaric expansion coefficient", false},
  {iisentropic_expansion_coefficient, "isentropic_expansion_coefficient", "O", "-", "Isentropic expansion coefficient", false},
  {iZ, "Z", "O", "-", "Compressibility factor", false},
  {ifundamental_derivative_of_gas_dynamics, "fundamental_derivative_of_gas_dynamics", "O", "-", "Fundamental derivative of gas dynamics", false},
  {iPIP, "PIP", "O", "-", "Phase identification parameter", false},

  {ialphar, "alphar", "O", "-", "Residual Helmholtz energy", false},
  {idalphar_dtau_constdelta, "dalphar_dtau_constdelta", "O", "-", "Derivative of residual Helmholtz energy with tau", false},
  {idalphar_ddelta_consttau, "dalphar_ddelta_consttau", "O", "-", "Derivative of residual Helmholtz energy with delta", false},

  {ialpha0, "alpha0", "O", "-", "Ideal Helmholtz energy", false},
  {idalpha0_dtau_constdelta, "dalpha0_dtau_constdelta", "O", "-", "Derivative of ideal Helmholtz energy with tau", false},
  {idalpha0_ddelta_consttau, "dalpha0_ddelta_consttau", "O", "-", "Derivative of ideal Helmholtz energy with delta", false},
  {id2alpha0_ddelta2_consttau, "d2alpha0_ddelta2_consttau", "O", "-", "Second derivative of ideal Helmholtz energy with delta", false},
  {id3alpha0_ddelta3_consttau, "d3alpha0_ddelta3_consttau", "O", "-", "Third derivative of ideal Helmholtz energy with delta", false},

  {iPhase, "Phase", "O", "-", "Phase index as a float", false},

}};

class ParameterInformation
{
   public:
    std::map<int, bool> trivial_map;
    std::map<int, std::string> short_desc_map, description_map, IO_map, units_map;
    std::map<std::string, int> index_map;
    ParameterInformation() {
        for (const auto& el : parameter_info_list) {
            // TODO: in C++17 and above, consider replacing all your maps with a **constexpr** std::array<std::pair<int, std::string_view>>
            // or std::array<std::pair<parameter_info, std::string_view>> if you make that an enum **class**
            // for better performance, or just plain std::array<std::string_view> actually since you use an int as a key...
            short_desc_map.insert(std::pair<int, std::string>(el.key, el.short_desc));
            IO_map.insert(std::pair<int, std::string>(el.key, el.IO));
            units_map.insert(std::pair<int, std::string>(el.key, el.units));
            description_map.insert(std::pair<int, std::string>(el.key, el.description));
            index_map_insert(el.short_desc, el.key);
            trivial_map.insert(std::pair<int, bool>(el.key, el.trivial));
        }
        // Backward compatibility aliases
        index_map_insert("D", iDmass);
        index_map_insert("H", iHmass);
        index_map_insert("M", imolar_mass);
        index_map_insert("S", iSmass);
        index_map_insert("U", iUmass);
        index_map_insert("C", iCpmass);
        index_map_insert("O", iCvmass);
        index_map_insert("G", iGmass);
        index_map_insert("V", iviscosity);
        index_map_insert("L", iconductivity);
        index_map_insert("pcrit", iP_critical);
        index_map_insert("Pcrit", iP_critical);
        index_map_insert("Tcrit", iT_critical);
        index_map_insert("Ttriple", iT_triple);
        index_map_insert("ptriple", iP_triple);
        index_map_insert("rhocrit", irhomass_critical);
        index_map_insert("Tmin", iT_min);
        index_map_insert("Tmax", iT_max);
        index_map_insert("pmax", iP_max);
        index_map_insert("pmin", iP_min);
        index_map_insert("molemass", imolar_mass);
        index_map_insert("molarmass", imolar_mass);
        index_map_insert("A", ispeed_sound);
        index_map_insert("I", isurface_tension);
    }

   private:
    void index_map_insert(const std::string& desc, int key) {
        index_map.insert(std::pair<std::string, int>(desc, key));
        index_map.insert(std::pair<std::string, int>(upper(desc), key));
    }
};

std::unique_ptr<ParameterInformation> parameter_information_p;
const ParameterInformation& get_parameter_information() {
    if (!parameter_information_p) {
        parameter_information_p = std::make_unique<ParameterInformation>();
    }
    return *parameter_information_p;
}

bool is_trivial_parameter(int key) {
    auto& parameter_information = get_parameter_information();
    auto it = parameter_information.trivial_map.find(key);
    if (it != parameter_information.trivial_map.end()) {
        return it->second;
    }
    throw ValueError(format("Unable to match the key [%d: %s] in is_trivial_parameter", key, get_parameter_information(key, "short").c_str()));
}

std::string get_parameter_information(int key, const std::string& info) {
    const std::map<int, std::string>* M;
    auto& parameter_information = get_parameter_information();
    // Hook up the right map (since they are all of the same type)
    if (info == "IO") {
        M = &(parameter_information.IO_map);
    } else if (info == "short") {
        M = &(parameter_information.short_desc_map);
    } else if (info == "long") {
        M = &(parameter_information.description_map);
    } else if (info == "units") {
        M = &(parameter_information.units_map);
    } else {
        throw ValueError(format("Bad info string [%s] to get_parameter_information", info.c_str()));
    }

    auto it = M->find(key);
    if (it != M->end()) {
        return it->second;
    }
    throw ValueError(format("Unable to match the key [%d] in get_parameter_information for info [%s]", key, info.c_str()));
}

/// Return a list of parameters
std::string get_csv_parameter_list() {
    auto& parameter_information = get_parameter_information();
    std::vector<std::string> strings;
    strings.reserve(parameter_information.index_map.size());
    for (const auto& kv : parameter_information.index_map) {
        strings.push_back(kv.first);
    }
    return strjoin(strings, ",");
}

// TODO: parameters is an enum that has a INVALID_PARAMETER value, so you can just change the signature to
// parameters is_valid_parameter(const std::string& param_name)
//  [...] if not found: return parameters::INVALID_PARAMETER
bool is_valid_parameter(const std::string& param_name, parameters& iOutput) {
    auto& parameter_information = get_parameter_information();
    // Try to find it
    std::map<std::string, int>::const_iterator it = parameter_information.index_map.find(param_name);
    // If equal to end, not found
    if (it != parameter_information.index_map.end()) {
        // Found, return it
        iOutput = static_cast<parameters>(it->second);
        return true;
    } else {
        return false;
    }
}

bool is_valid_first_derivative(const std::string& name, parameters& iOf, parameters& iWrt, parameters& iConstant) {
    if (get_debug_level() > 5) {
        std::cout << format("is_valid_first_derivative(%s)", name.c_str());
    }
    // There should be exactly one /
    // There should be exactly one |

    // Suppose we start with "d(P)/d(T)|Dmolar"
    std::vector<std::string> split_at_bar = strsplit(name, '|');  // "d(P)/d(T)"  and "Dmolar"
    if (split_at_bar.size() != 2) {
        return false;
    }

    std::vector<std::string> split_at_slash = strsplit(split_at_bar[0], '/');  // "d(P)" and "d(T)"
    if (split_at_slash.size() != 2) {
        return false;
    }

    std::size_t i0 = split_at_slash[0].find('(');
    std::size_t i1 = split_at_slash[0].find(')', i0);
    if (!((i0 > 0) && (i0 != std::string::npos) && (i1 > (i0 + 1)) && (i1 != std::string::npos))) {
        return false;
    }
    std::string num = split_at_slash[0].substr(i0 + 1, i1 - i0 - 1);

    i0 = split_at_slash[1].find('(');
    i1 = split_at_slash[1].find(')', i0);
    if (!((i0 > 0) && (i0 != std::string::npos) && (i1 > (i0 + 1)) && (i1 != std::string::npos))) {
        return false;
    }
    std::string den = split_at_slash[1].substr(i0 + 1, i1 - i0 - 1);

    parameters Of;
    parameters Wrt;
    parameters Constant;
    if (is_valid_parameter(num, Of) && is_valid_parameter(den, Wrt) && is_valid_parameter(split_at_bar[1], Constant)) {
        iOf = Of;
        iWrt = Wrt;
        iConstant = Constant;
        return true;
    } else {
        return false;
    }
}

bool is_valid_first_saturation_derivative(const std::string& name, parameters& iOf, parameters& iWrt) {
    if (get_debug_level() > 5) {
        std::cout << format("is_valid_first_saturation_derivative(%s)", name.c_str());
    }
    // There should be exactly one /
    // There should be exactly one |

    // Suppose we start with "d(P)/d(T)|sigma"
    std::vector<std::string> split_at_bar = strsplit(name, '|');  // "d(P)/d(T)"  and "sigma"
    if (split_at_bar.size() != 2) {
        return false;
    }

    std::vector<std::string> split_at_slash = strsplit(split_at_bar[0], '/');  // "d(P)" and "d(T)"
    if (split_at_slash.size() != 2) {
        return false;
    }

    std::size_t i0 = split_at_slash[0].find('(');
    std::size_t i1 = split_at_slash[0].find(')', i0);
    if (!((i0 > 0) && (i0 != std::string::npos) && (i1 > (i0 + 1)) && (i1 != std::string::npos))) {
        return false;
    }
    std::string num = split_at_slash[0].substr(i0 + 1, i1 - i0 - 1);

    i0 = split_at_slash[1].find('(');
    i1 = split_at_slash[1].find(')', i0);
    if (!((i0 > 0) && (i0 != std::string::npos) && (i1 > (i0 + 1)) && (i1 != std::string::npos))) {
        return false;
    }
    std::string den = split_at_slash[1].substr(i0 + 1, i1 - i0 - 1);

    parameters Of;
    parameters Wrt;
    if (is_valid_parameter(num, Of) && is_valid_parameter(den, Wrt) && upper(split_at_bar[1]) == "SIGMA") {
        iOf = Of;
        iWrt = Wrt;
        return true;
    } else {
        return false;
    }
}

bool is_valid_second_derivative(const std::string& name, parameters& iOf1, parameters& iWrt1, parameters& iConstant1, parameters& iWrt2,
                                parameters& iConstant2) {
    if (get_debug_level() > 5) {
        std::cout << format("is_valid_second_derivative(%s)", name.c_str());
    }

    // Suppose we start with "d(d(P)/d(Dmolar)|T)/d(Dmolar)|T"
    std::size_t i = name.rfind('|');
    if ((i == 0) || (i == std::string::npos)) {
        return false;
    }
    std::string constant2 = name.substr(i + 1);  // "T"
    if (!is_valid_parameter(constant2, iConstant2)) {
        return false;
    };
    std::string left_of_bar = name.substr(0, i);  // "d(d(P)/d(Dmolar)|T)/d(Dmolar)"

    i = left_of_bar.rfind('/');
    if ((i == 0) || (i == std::string::npos)) {
        return false;
    }
    std::string left_of_slash = left_of_bar.substr(0, i);    // "d(d(P)/d(Dmolar)|T)"
    std::string right_of_slash = left_of_bar.substr(i + 1);  // "d(Dmolar)"

    i = left_of_slash.find('(');
    std::size_t i1 = left_of_slash.rfind(')');
    if (!((i > 0) && (i != std::string::npos) && (i1 > (i + 1)) && (i1 != std::string::npos))) {
        return false;
    }
    std::string num = left_of_slash.substr(i + 1, i1 - i - 1);  // "d(P)/d(Dmolar)|T"
    if (!is_valid_first_derivative(num, iOf1, iWrt1, iConstant1)) {
        return false;
    }

    i = right_of_slash.find('(');
    i1 = right_of_slash.rfind(')');
    if (!((i > 0) && (i != std::string::npos) && (i1 > (i + 1)) && (i1 != std::string::npos))) {
        return false;
    }
    std::string den = right_of_slash.substr(i + 1, i1 - i - 1);  // "Dmolar"

    return is_valid_parameter(den, iWrt2);
}

struct phase_info
{
    phases key;
    const char *short_desc, *long_desc;
};

const std::array<phase_info, 9> phase_info_list{{
  {iphase_liquid, "phase_liquid", ""},
  {iphase_gas, "phase_gas", ""},
  {iphase_twophase, "phase_twophase", ""},
  {iphase_supercritical, "phase_supercritical", ""},
  {iphase_supercritical_gas, "phase_supercritical_gas", "p < pc, T > Tc"},
  {iphase_supercritical_liquid, "phase_supercritical_liquid", "p > pc, T < Tc"},
  {iphase_critical_point, "phase_critical_point", "p = pc, T = Tc"},
  {iphase_unknown, "phase_unknown", ""},
  {iphase_not_imposed, "phase_not_imposed", ""},
}};

class PhaseInformation
{
   public:
    std::map<phases, std::string> short_desc_map, long_desc_map;
    std::map<std::string, phases> index_map;
    PhaseInformation() {
        for (const phase_info& el : phase_info_list) {
            short_desc_map.insert(std::pair<phases, std::string>(el.key, el.short_desc));
            long_desc_map.insert(std::pair<phases, std::string>(el.key, el.long_desc));
            index_map.insert(std::pair<std::string, phases>(el.short_desc, el.key));
        }
    }
};

std::unique_ptr<PhaseInformation> phase_information_p;
const PhaseInformation& get_phase_information() {
    if (!phase_information_p) {
        phase_information_p = std::make_unique<PhaseInformation>();
    }
    return *phase_information_p;
}

const std::string& get_phase_short_desc(phases phase) {
    auto& coolprop_information = get_phase_information();
    auto iter = coolprop_information.short_desc_map.find(phase);
    if (iter != coolprop_information.short_desc_map.end()) {
        return iter->second;
    }
    throw ValueError("Cannot find the short phase description.");
}
bool is_valid_phase(const std::string& phase_name, phases& iOutput) {
    auto& phase_information = get_phase_information();
    // Try to find it
    std::map<std::string, phases>::const_iterator it = phase_information.index_map.find(phase_name);
    // If equal to end, not found
    if (it != phase_information.index_map.end()) {
        // Found, return it
        iOutput = static_cast<phases>(it->second);
        return true;
    } else {
        return false;
    }
}

phases get_phase_index(const std::string& param_name) {
    phases iPhase;
    if (is_valid_phase(param_name, iPhase)) {
        return iPhase;
    } else {
        throw ValueError(format("Your input name [%s] is not valid in get_phase_index (names are case sensitive)", param_name.c_str()));
    }
}

struct scheme_info
{
    schemes key;
    std::string short_desc;
};

const scheme_info scheme_info_list[] = {
    { i1,                "1"},
    { i2a,               "2A"},
    { i2b,               "2B"},
    { i3a,               "3A"},
    { i3b,               "3B"},
    { i4a,               "4A"},
    { i4b,               "4B"},
    { i4c,               "4C"},
};

class SchemeInformation {
public:
    std::map<schemes, std::string> short_desc_map;
    std::map<std::string, schemes> index_map;
    SchemeInformation()
    {
        const scheme_info* const end = scheme_info_list + sizeof(scheme_info_list) / sizeof(scheme_info_list[0]);
        for (const scheme_info* el = scheme_info_list; el != end; ++el)
        {
            short_desc_map.insert(std::pair<schemes, std::string>(el->key, el->short_desc));
            index_map.insert(std::pair<std::string, schemes>(el->short_desc, el->key));
        }
    }
};

std::unique_ptr<SchemeInformation> scheme_information_p;
const SchemeInformation& get_scheme_information() {
    if (!scheme_information_p) {
        scheme_information_p = std::make_unique<SchemeInformation>();
    }
    return *scheme_information_p;
}

const std::string& get_scheme_short_desc(schemes scheme) {
    auto& coolprop_information = get_scheme_information();
    auto it = coolprop_information.short_desc_map.find(scheme);
    if (it != coolprop_information.short_desc_map.end()) {
        return it->second;
    }
    throw ValueError("Cannot find the short scheme description.");
}

bool is_valid_scheme(const std::string &scheme_name, schemes &iOutput) {
    auto& scheme_information = get_scheme_information();
    auto it = scheme_information.index_map.find(scheme_name);
    // If equal to end, not found
    if (it != scheme_information.index_map.end()){
        // Found, return it
        iOutput = static_cast<schemes>(it->second);
        return true;
    }
    else{
        return false;
    }
}

schemes get_scheme_index(const std::string &param_name) {
    schemes iScheme;
    if (is_valid_scheme(param_name, iScheme)){
        return iScheme;
    }
    else{
        throw ValueError(format("Your input name [%s] is not valid in get_scheme_index (names are case sensitive)",param_name.c_str()));
    }
}

parameters get_parameter_index(const std::string& param_name) {
    parameters iOutput;
    if (is_valid_parameter(param_name, iOutput)) {
        return iOutput;
    } else {
        throw ValueError(format("Your input name [%s] is not valid in get_parameter_index (names are case sensitive)", param_name.c_str()));
    }
}

struct input_pair_info
{
    input_pairs key;
    const char *short_desc, *long_desc;
};

const std::array<input_pair_info, 35> input_pair_list{{
  {QT_INPUTS, "QT_INPUTS", "Molar quality, Temperature in K"},
  {QSmolar_INPUTS, "QS_INPUTS", "Molar quality, Entropy in J/mol/K"},
  {QSmass_INPUTS, "QS_INPUTS", "Molar quality, Entropy in J/kg/K"},
  {HmolarQ_INPUTS, "HQ_INPUTS", "Enthalpy in J/mol, Molar quality"},
  {HmassQ_INPUTS, "HQ_INPUTS", "Enthalpy in J/kg, Molar quality"},
  {DmassQ_INPUTS, "DmassQ_INPUTS", "Molar density kg/m^3, Molar quality"},
  {DmolarQ_INPUTS, "DmolarQ_INPUTS", "Molar density in mol/m^3, Molar quality"},

  {PQ_INPUTS, "PQ_INPUTS", "Pressure in Pa, Molar quality"},

  {PT_INPUTS, "PT_INPUTS", "Pressure in Pa, Temperature in K"},

  {DmassT_INPUTS, "DmassT_INPUTS", "Mass density in kg/m^3, Temperature in K"},
  {DmolarT_INPUTS, "DmolarT_INPUTS", "Molar density in mol/m^3, Temperature in K"},
  {HmassT_INPUTS, "HmassT_INPUTS", "Enthalpy in J/kg, Temperature in K"},
  {HmolarT_INPUTS, "HmolarT_INPUTS", "Enthalpy in J/mol, Temperature in K"},
  {SmassT_INPUTS, "SmassT_INPUTS", "Entropy in J/kg/K, Temperature in K"},
  {SmolarT_INPUTS, "SmolarT_INPUTS", "Entropy in J/mol/K, Temperature in K"},
  {TUmass_INPUTS, "TUmass_INPUTS", "Temperature in K, Internal energy in J/kg"},
  {TUmolar_INPUTS, "TUmolar_INPUTS", "Temperature in K, Internal energy in J/mol"},

  {DmassP_INPUTS, "DmassP_INPUTS", "Mass density in kg/m^3, Pressure in Pa"},
  {DmolarP_INPUTS, "DmolarP_INPUTS", "Molar density in mol/m^3, Pressure in Pa"},
  {HmassP_INPUTS, "HmassP_INPUTS", "Enthalpy in J/kg, Pressure in Pa"},
  {HmolarP_INPUTS, "HmolarP_INPUTS", "Enthalpy in J/mol, Pressure in Pa"},
  {PSmass_INPUTS, "PSmass_INPUTS", "Pressure in Pa, Entropy in J/kg/K"},
  {PSmolar_INPUTS, "PSmolar_INPUTS", "Pressure in Pa, Entropy in J/mol/K "},
  {PUmass_INPUTS, "PUmass_INPUTS", "Pressure in Pa, Internal energy in J/kg"},
  {PUmolar_INPUTS, "PUmolar_INPUTS", "Pressure in Pa, Internal energy in J/mol"},

  {DmassHmass_INPUTS, "DmassHmass_INPUTS", "Mass density in kg/m^3, Enthalpy in J/kg"},
  {DmolarHmolar_INPUTS, "DmolarHmolar_INPUTS", "Molar density in mol/m^3, Enthalpy in J/mol"},
  {DmassSmass_INPUTS, "DmassSmass_INPUTS", "Mass density in kg/m^3, Entropy in J/kg/K"},
  {DmolarSmolar_INPUTS, "DmolarSmolar_INPUTS", "Molar density in mol/m^3, Entropy in J/mol/K"},
  {DmassUmass_INPUTS, "DmassUmass_INPUTS", "Mass density in kg/m^3, Internal energy in J/kg"},
  {DmolarUmolar_INPUTS, "DmolarUmolar_INPUTS", "Molar density in mol/m^3, Internal energy in J/mol"},

  {HmassSmass_INPUTS, "HmassSmass_INPUTS", "Enthalpy in J/kg, Entropy in J/kg/K"},
  {HmolarSmolar_INPUTS, "HmolarSmolar_INPUTS", "Enthalpy in J/mol, Entropy in J/mol/K"},
  {SmassUmass_INPUTS, "SmassUmass_INPUTS", "Entropy in J/kg/K, Internal energy in J/kg"},
  {SmolarUmolar_INPUTS, "SmolarUmolar_INPUTS", "Entropy in J/mol/K, Internal energy in J/mol"},
}};

class InputPairInformation
{
   public:
    std::map<input_pairs, std::string> short_desc_map, long_desc_map;
    std::map<std::string, input_pairs> index_map;
    InputPairInformation() {
        for (const input_pair_info& el : input_pair_list) {
            short_desc_map.insert(std::pair<input_pairs, std::string>(el.key, el.short_desc));
            long_desc_map.insert(std::pair<input_pairs, std::string>(el.key, el.long_desc));
            index_map.insert(std::pair<std::string, input_pairs>(el.short_desc, el.key));
        }
    }
};

std::unique_ptr<InputPairInformation> input_pair_information_p;
const InputPairInformation& get_input_pair_information() {
    if (!input_pair_information_p) {
        input_pair_information_p = std::make_unique<InputPairInformation>();
    }
    return *input_pair_information_p;
}

input_pairs get_input_pair_index(const std::string& input_pair_name) {
<<<<<<< HEAD
    auto it = input_pair_information.index_map.find(input_pair_name);
    if (it != input_pair_information.index_map.end()) {
=======
    auto& coolprop_information = get_input_pair_information();
    auto it = coolprop_information.index_map.find(input_pair_name);
    if (it != coolprop_information.index_map.end()) {
>>>>>>> ce1277fc
        return it->second;
    }
    throw ValueError(format("Your input name [%s] is not valid in get_input_pair_index (names are case sensitive)", input_pair_name.c_str()));
}

const std::string& get_input_pair_short_desc(input_pairs pair) {
    auto& coolprop_information = get_input_pair_information();
    auto it = coolprop_information.short_desc_map.find(pair);
    if (it != coolprop_information.short_desc_map.end()) {
        return it->second;
    }
    throw ValueError("Cannot find the short input pair description.");
}
const std::string& get_input_pair_long_desc(input_pairs pair) {
    auto& coolprop_information = get_input_pair_information();
    auto it = coolprop_information.long_desc_map.find(pair);
    if (it != coolprop_information.long_desc_map.end()) {
        return it->second;
    }
    throw ValueError("Cannot find the long input pair description.");
}
void split_input_pair(input_pairs pair, parameters& p1, parameters& p2) {
    switch (pair) {
        case QT_INPUTS:
            p1 = iQ;
            p2 = iT;
            break;
        case QSmolar_INPUTS:
            p1 = iQ;
            p2 = iSmolar;
            break;
        case QSmass_INPUTS:
            p1 = iQ;
            p2 = iSmass;
            break;
        case HmolarQ_INPUTS:
            p1 = iHmolar;
            p2 = iQ;
            break;
        case HmassQ_INPUTS:
            p1 = iHmass;
            p2 = iQ;
            break;
        case PQ_INPUTS:
            p1 = iP;
            p2 = iQ;
            break;
        case PT_INPUTS:
            p1 = iP;
            p2 = iT;
            break;
        case DmassT_INPUTS:
            p1 = iDmass;
            p2 = iT;
            break;
        case DmolarT_INPUTS:
            p1 = iDmolar;
            p2 = iT;
            break;
        case HmassT_INPUTS:
            p1 = iHmass;
            p2 = iT;
            break;
        case HmolarT_INPUTS:
            p1 = iHmolar;
            p2 = iT;
            break;
        case SmassT_INPUTS:
            p1 = iSmass;
            p2 = iT;
            break;
        case SmolarT_INPUTS:
            p1 = iSmolar;
            p2 = iT;
            break;
        case TUmass_INPUTS:
            p1 = iT;
            p2 = iUmass;
            break;
        case TUmolar_INPUTS:
            p1 = iT;
            p2 = iUmolar;
            break;
        case DmassP_INPUTS:
            p1 = iDmass;
            p2 = iP;
            break;
        case DmolarP_INPUTS:
            p1 = iDmolar;
            p2 = iP;
            break;
        case DmassQ_INPUTS:
            p1 = iDmass;
            p2 = iQ;
            break;
        case DmolarQ_INPUTS:
            p1 = iDmolar;
            p2 = iQ;
            break;
        case HmassP_INPUTS:
            p1 = iHmass;
            p2 = iP;
            break;
        case HmolarP_INPUTS:
            p1 = iHmolar;
            p2 = iP;
            break;
        case PSmass_INPUTS:
            p1 = iP;
            p2 = iSmass;
            break;
        case PSmolar_INPUTS:
            p1 = iP;
            p2 = iSmolar;
            break;
        case PUmass_INPUTS:
            p1 = iP;
            p2 = iUmass;
            break;
        case PUmolar_INPUTS:
            p1 = iP;
            p2 = iUmolar;
            break;
        case DmassHmass_INPUTS:
            p1 = iDmass;
            p2 = iHmass;
            break;
        case DmolarHmolar_INPUTS:
            p1 = iDmolar;
            p2 = iHmolar;
            break;
        case DmassSmass_INPUTS:
            p1 = iDmass;
            p2 = iSmass;
            break;
        case DmolarSmolar_INPUTS:
            p1 = iDmolar;
            p2 = iSmolar;
            break;
        case DmassUmass_INPUTS:
            p1 = iDmass;
            p2 = iUmass;
            break;
        case DmolarUmolar_INPUTS:
            p1 = iDmolar;
            p2 = iUmolar;
            break;
        case HmassSmass_INPUTS:
            p1 = iHmass;
            p2 = iSmass;
            break;
        case HmolarSmolar_INPUTS:
            p1 = iHmolar;
            p2 = iSmolar;
            break;
        case SmassUmass_INPUTS:
            p1 = iSmass;
            p2 = iUmass;
            break;
        case SmolarUmolar_INPUTS:
            p1 = iSmolar;
            p2 = iUmolar;
            break;
        default:
            throw ValueError(format("Invalid input pair"));
    }
}

struct backend_family_info
{
    backend_families family;
    const char* name;
};

struct backend_info
{
    backends backend;
    const char* name;
    backend_families family;
};

const std::array<backend_family_info, 11> backend_family_list{{
  {HEOS_BACKEND_FAMILY, "HEOS"},
  {REFPROP_BACKEND_FAMILY, "REFPROP"},
  {INCOMP_BACKEND_FAMILY, "INCOMP"},
  {IF97_BACKEND_FAMILY, "IF97"},
  {TREND_BACKEND_FAMILY, "TREND"},
  {TTSE_BACKEND_FAMILY, "TTSE"},
  {BICUBIC_BACKEND_FAMILY, "BICUBIC"},
  {SRK_BACKEND_FAMILY, "SRK"},
  {PR_BACKEND_FAMILY, "PR"},
  {VTPR_BACKEND_FAMILY, "VTPR"},
  {PCSAFT_BACKEND_FAMILY, "PCSAFT"},
}};

const std::array<backend_info, 13> backend_list{{
  {HEOS_BACKEND_PURE, "HelmholtzEOSBackend", HEOS_BACKEND_FAMILY},
  {HEOS_BACKEND_MIX, "HelmholtzEOSMixtureBackend", HEOS_BACKEND_FAMILY},
  {REFPROP_BACKEND_PURE, "REFPROPBackend", REFPROP_BACKEND_FAMILY},
  {REFPROP_BACKEND_MIX, "REFPROPMixtureBackend", REFPROP_BACKEND_FAMILY},
  {INCOMP_BACKEND, "IncompressibleBackend", INCOMP_BACKEND_FAMILY},
  {IF97_BACKEND, "IF97Backend", IF97_BACKEND_FAMILY},
  {TREND_BACKEND, "TRENDBackend", TREND_BACKEND_FAMILY},
  {TTSE_BACKEND, "TTSEBackend", TTSE_BACKEND_FAMILY},
  {BICUBIC_BACKEND, "BicubicBackend", BICUBIC_BACKEND_FAMILY},
  {SRK_BACKEND, "SRKBackend", SRK_BACKEND_FAMILY},
  {PR_BACKEND, "PengRobinsonBackend", PR_BACKEND_FAMILY},
  {VTPR_BACKEND, "VTPRBackend", VTPR_BACKEND_FAMILY},
  {PCSAFT_BACKEND, "PCSAFTBackend", PCSAFT_BACKEND_FAMILY},
}};

class BackendInformation
{
   public:
    std::map<backend_families, std::string> family_name_map;  /// < from family to family name
    std::map<backends, backend_families> backend_family_map;  /// < from backend to family
    std::map<backends, std::string> backend_name_map;         /// < from backend to backend name

    std::map<std::string, backend_families> family_name_map_r;  /// < from backend name **or** family name to family
    std::map<std::string, backends> backend_name_map_r;         /// < from backend name to backend

    BackendInformation() {
        for (const backend_family_info& el : backend_family_list) {
            family_name_map.insert(std::pair<backend_families, std::string>(el.family, el.name));
            family_name_map_r.insert(std::pair<std::string, backend_families>(el.name, el.family));
        }
        for (const backend_info& el : backend_list) {
            backend_family_map.insert(std::pair<backends, backend_families>(el.backend, el.family));
            backend_name_map.insert(std::pair<backends, std::string>(el.backend, el.name));
            backend_name_map_r.insert(std::pair<std::string, backends>(el.name, el.backend));
            family_name_map_r.insert(std::pair<std::string, backend_families>(el.name, el.family));
        }
    }
};

std::unique_ptr<BackendInformation> backend_information_p;
const BackendInformation& get_backend_information() {
    if (!backend_information_p) {
        backend_information_p = std::make_unique<BackendInformation>();
    }
    return *backend_information_p;
}

/// Convert a string into the enum values
<<<<<<< HEAD
void extract_backend_families(const std::string& backend_string, backend_families& f1, backend_families& f2) {
=======
void extract_backend_families(std::string backend_string, backend_families& f1, backend_families& f2) {
    auto& backend_information = get_backend_information();
>>>>>>> ce1277fc
    f1 = INVALID_BACKEND_FAMILY;
    f2 = INVALID_BACKEND_FAMILY;
    std::size_t i = backend_string.find('&');
    std::map<std::string, backend_families>::const_iterator it;
    if (i != std::string::npos) {
        it = backend_information.family_name_map_r.find(backend_string.substr(0, i));  // Before "&"
        if (it != backend_information.family_name_map_r.end()) {
            f1 = it->second;
        }
        it = backend_information.family_name_map_r.find(backend_string.substr(i + 1));  // After "&"
        if (it != backend_information.family_name_map_r.end()) {
            f2 = it->second;
        }
    } else {
        it = backend_information.family_name_map_r.find(backend_string);
        if (it != backend_information.family_name_map_r.end()) {
            f1 = it->second;
        }
    }
}

<<<<<<< HEAD
void extract_backend_families_string(const std::string& backend_string, backend_families& f1, std::string& f2) {
=======
void extract_backend_families_string(std::string backend_string, backend_families& f1, std::string& f2) {
    auto& backend_information = get_backend_information();
>>>>>>> ce1277fc
    backend_families f2_enum;
    extract_backend_families(backend_string, f1, f2_enum);
    std::map<backend_families, std::string>::const_iterator it;
    it = backend_information.family_name_map.find(f2_enum);
    if (it != backend_information.family_name_map.end()) {
        f2 = it->second;
    } else {
        f2.clear();
    }
}

std::string get_backend_string(backends backend) {
    auto& backend_information = get_backend_information();
    std::map<backends, std::string>::const_iterator it;
    it = backend_information.backend_name_map.find(backend);
    if (it != backend_information.backend_name_map.end()) {
        return it->second;
    }

    return {};
}

} /* namespace CoolProp */

#ifdef ENABLE_CATCH
#    include <catch2/catch_all.hpp>
#    include <sstream>

TEST_CASE("Check that all parameters are described", "") {
    for (int i = 1; i < CoolProp::iundefined_parameter; ++i) {
        std::ostringstream ss;
        ss << "Parameter index," << i << "last index:" << CoolProp::iundefined_parameter;
        SECTION(ss.str(), "") {
            std::string prior;
            if (i > 1) {
                CHECK_NOTHROW(prior = CoolProp::get_parameter_information(i - 1, "short"));
                CAPTURE(prior);
            }
            CHECK_NOTHROW(CoolProp::get_parameter_information(i, "short"));
        }
    }
}

TEST_CASE("Check that all phases are described", "[phase_index]") {
    for (int i = 0; i < CoolProp::iphase_not_imposed; ++i) {
        std::ostringstream ss;
        ss << "Parameter index," << i << "last index:" << CoolProp::iundefined_parameter;
        SECTION(ss.str(), "") {
            std::string stringrepr;
            int key;
            CHECK_NOTHROW(stringrepr = CoolProp::get_phase_short_desc(static_cast<CoolProp::phases>(i)));
            CAPTURE(stringrepr);
            CHECK_NOTHROW(key = CoolProp::get_phase_index(stringrepr));
            CAPTURE(key);
            CHECK(key == i);
        }
    }
}

#endif<|MERGE_RESOLUTION|>--- conflicted
+++ resolved
@@ -1,13 +1,12 @@
+
+
 #include "DataStructures.h"
 #include "Exceptions.h"
 #include "CoolPropTools.h"
 #include "CoolProp.h"
 #include <memory>
 
-#include <array>
-
 namespace CoolProp {
-using std::string;
 
 struct parameter_info
 {
@@ -16,8 +15,7 @@
     bool trivial;  ///< True if the input is trivial, and can be directly calculated (constants like critical properties, etc.)
 };
 
-// TODO: C++17: static constexpr!
-const std::array<parameter_info, 78> parameter_info_list{{
+const parameter_info parameter_info_list[] = {
   /// Input/Output parameters
   {iT, "T", "IO", "K", "Temperature", false},
   {iP, "P", "IO", "Pa", "Pressure", false},
@@ -104,7 +102,7 @@
 
   {iPhase, "Phase", "O", "-", "Phase index as a float", false},
 
-}};
+};
 
 class ParameterInformation
 {
@@ -113,16 +111,14 @@
     std::map<int, std::string> short_desc_map, description_map, IO_map, units_map;
     std::map<std::string, int> index_map;
     ParameterInformation() {
-        for (const auto& el : parameter_info_list) {
-            // TODO: in C++17 and above, consider replacing all your maps with a **constexpr** std::array<std::pair<int, std::string_view>>
-            // or std::array<std::pair<parameter_info, std::string_view>> if you make that an enum **class**
-            // for better performance, or just plain std::array<std::string_view> actually since you use an int as a key...
-            short_desc_map.insert(std::pair<int, std::string>(el.key, el.short_desc));
-            IO_map.insert(std::pair<int, std::string>(el.key, el.IO));
-            units_map.insert(std::pair<int, std::string>(el.key, el.units));
-            description_map.insert(std::pair<int, std::string>(el.key, el.description));
-            index_map_insert(el.short_desc, el.key);
-            trivial_map.insert(std::pair<int, bool>(el.key, el.trivial));
+        const parameter_info* const end = parameter_info_list + sizeof(parameter_info_list) / sizeof(parameter_info_list[0]);
+        for (const parameter_info* el = parameter_info_list; el != end; ++el) {
+            short_desc_map.insert(std::pair<int, std::string>(el->key, el->short_desc));
+            IO_map.insert(std::pair<int, std::string>(el->key, el->IO));
+            units_map.insert(std::pair<int, std::string>(el->key, el->units));
+            description_map.insert(std::pair<int, std::string>(el->key, el->description));
+            index_map_insert(el->short_desc, el->key);
+            trivial_map.insert(std::pair<int, bool>(el->key, el->trivial));
         }
         // Backward compatibility aliases
         index_map_insert("D", iDmass);
@@ -179,13 +175,13 @@
     const std::map<int, std::string>* M;
     auto& parameter_information = get_parameter_information();
     // Hook up the right map (since they are all of the same type)
-    if (info == "IO") {
+    if (!info.compare("IO")) {
         M = &(parameter_information.IO_map);
-    } else if (info == "short") {
+    } else if (!info.compare("short")) {
         M = &(parameter_information.short_desc_map);
-    } else if (info == "long") {
+    } else if (!info.compare("long")) {
         M = &(parameter_information.description_map);
-    } else if (info == "units") {
+    } else if (!info.compare("units")) {
         M = &(parameter_information.units_map);
     } else {
         throw ValueError(format("Bad info string [%s] to get_parameter_information", info.c_str()));
@@ -202,16 +198,11 @@
 std::string get_csv_parameter_list() {
     auto& parameter_information = get_parameter_information();
     std::vector<std::string> strings;
-    strings.reserve(parameter_information.index_map.size());
-    for (const auto& kv : parameter_information.index_map) {
-        strings.push_back(kv.first);
+    for (std::map<std::string, int>::const_iterator it = parameter_information.index_map.begin(); it != parameter_information.index_map.end(); ++it) {
+        strings.push_back(it->first);
     }
     return strjoin(strings, ",");
 }
-
-// TODO: parameters is an enum that has a INVALID_PARAMETER value, so you can just change the signature to
-// parameters is_valid_parameter(const std::string& param_name)
-//  [...] if not found: return parameters::INVALID_PARAMETER
 bool is_valid_parameter(const std::string& param_name, parameters& iOutput) {
     auto& parameter_information = get_parameter_information();
     // Try to find it
@@ -244,23 +235,21 @@
         return false;
     }
 
-    std::size_t i0 = split_at_slash[0].find('(');
-    std::size_t i1 = split_at_slash[0].find(')', i0);
+    std::size_t i0 = split_at_slash[0].find("(");
+    std::size_t i1 = split_at_slash[0].find(")", i0);
     if (!((i0 > 0) && (i0 != std::string::npos) && (i1 > (i0 + 1)) && (i1 != std::string::npos))) {
         return false;
     }
     std::string num = split_at_slash[0].substr(i0 + 1, i1 - i0 - 1);
 
-    i0 = split_at_slash[1].find('(');
-    i1 = split_at_slash[1].find(')', i0);
+    i0 = split_at_slash[1].find("(");
+    i1 = split_at_slash[1].find(")", i0);
     if (!((i0 > 0) && (i0 != std::string::npos) && (i1 > (i0 + 1)) && (i1 != std::string::npos))) {
         return false;
     }
     std::string den = split_at_slash[1].substr(i0 + 1, i1 - i0 - 1);
 
-    parameters Of;
-    parameters Wrt;
-    parameters Constant;
+    parameters Of, Wrt, Constant;
     if (is_valid_parameter(num, Of) && is_valid_parameter(den, Wrt) && is_valid_parameter(split_at_bar[1], Constant)) {
         iOf = Of;
         iWrt = Wrt;
@@ -289,22 +278,21 @@
         return false;
     }
 
-    std::size_t i0 = split_at_slash[0].find('(');
-    std::size_t i1 = split_at_slash[0].find(')', i0);
+    std::size_t i0 = split_at_slash[0].find("(");
+    std::size_t i1 = split_at_slash[0].find(")", i0);
     if (!((i0 > 0) && (i0 != std::string::npos) && (i1 > (i0 + 1)) && (i1 != std::string::npos))) {
         return false;
     }
     std::string num = split_at_slash[0].substr(i0 + 1, i1 - i0 - 1);
 
-    i0 = split_at_slash[1].find('(');
-    i1 = split_at_slash[1].find(')', i0);
+    i0 = split_at_slash[1].find("(");
+    i1 = split_at_slash[1].find(")", i0);
     if (!((i0 > 0) && (i0 != std::string::npos) && (i1 > (i0 + 1)) && (i1 != std::string::npos))) {
         return false;
     }
     std::string den = split_at_slash[1].substr(i0 + 1, i1 - i0 - 1);
 
-    parameters Of;
-    parameters Wrt;
+    parameters Of, Wrt;
     if (is_valid_parameter(num, Of) && is_valid_parameter(den, Wrt) && upper(split_at_bar[1]) == "SIGMA") {
         iOf = Of;
         iWrt = Wrt;
@@ -338,8 +326,8 @@
     std::string left_of_slash = left_of_bar.substr(0, i);    // "d(d(P)/d(Dmolar)|T)"
     std::string right_of_slash = left_of_bar.substr(i + 1);  // "d(Dmolar)"
 
-    i = left_of_slash.find('(');
-    std::size_t i1 = left_of_slash.rfind(')');
+    i = left_of_slash.find("(");
+    std::size_t i1 = left_of_slash.rfind(")");
     if (!((i > 0) && (i != std::string::npos) && (i1 > (i + 1)) && (i1 != std::string::npos))) {
         return false;
     }
@@ -348,14 +336,18 @@
         return false;
     }
 
-    i = right_of_slash.find('(');
-    i1 = right_of_slash.rfind(')');
+    i = right_of_slash.find("(");
+    i1 = right_of_slash.rfind(")");
     if (!((i > 0) && (i != std::string::npos) && (i1 > (i + 1)) && (i1 != std::string::npos))) {
         return false;
     }
     std::string den = right_of_slash.substr(i + 1, i1 - i - 1);  // "Dmolar"
-
-    return is_valid_parameter(den, iWrt2);
+    if (!is_valid_parameter(den, iWrt2)) {
+        return false;
+    }
+
+    // If we haven't quit yet, all is well
+    return true;
 }
 
 struct phase_info
@@ -364,7 +356,7 @@
     const char *short_desc, *long_desc;
 };
 
-const std::array<phase_info, 9> phase_info_list{{
+const phase_info phase_info_list[] = {
   {iphase_liquid, "phase_liquid", ""},
   {iphase_gas, "phase_gas", ""},
   {iphase_twophase, "phase_twophase", ""},
@@ -374,7 +366,7 @@
   {iphase_critical_point, "phase_critical_point", "p = pc, T = Tc"},
   {iphase_unknown, "phase_unknown", ""},
   {iphase_not_imposed, "phase_not_imposed", ""},
-}};
+};
 
 class PhaseInformation
 {
@@ -382,10 +374,11 @@
     std::map<phases, std::string> short_desc_map, long_desc_map;
     std::map<std::string, phases> index_map;
     PhaseInformation() {
-        for (const phase_info& el : phase_info_list) {
-            short_desc_map.insert(std::pair<phases, std::string>(el.key, el.short_desc));
-            long_desc_map.insert(std::pair<phases, std::string>(el.key, el.long_desc));
-            index_map.insert(std::pair<std::string, phases>(el.short_desc, el.key));
+        const phase_info* const end = phase_info_list + sizeof(phase_info_list) / sizeof(phase_info_list[0]);
+        for (const phase_info* el = phase_info_list; el != end; ++el) {
+            short_desc_map.insert(std::pair<phases, std::string>(el->key, el->short_desc));
+            long_desc_map.insert(std::pair<phases, std::string>(el->key, el->long_desc));
+            index_map.insert(std::pair<std::string, phases>(el->short_desc, el->key));
         }
     }
 };
@@ -517,7 +510,7 @@
     const char *short_desc, *long_desc;
 };
 
-const std::array<input_pair_info, 35> input_pair_list{{
+const input_pair_info input_pair_list[] = {
   {QT_INPUTS, "QT_INPUTS", "Molar quality, Temperature in K"},
   {QSmolar_INPUTS, "QS_INPUTS", "Molar quality, Entropy in J/mol/K"},
   {QSmass_INPUTS, "QS_INPUTS", "Molar quality, Entropy in J/kg/K"},
@@ -559,7 +552,7 @@
   {HmolarSmolar_INPUTS, "HmolarSmolar_INPUTS", "Enthalpy in J/mol, Entropy in J/mol/K"},
   {SmassUmass_INPUTS, "SmassUmass_INPUTS", "Entropy in J/kg/K, Internal energy in J/kg"},
   {SmolarUmolar_INPUTS, "SmolarUmolar_INPUTS", "Entropy in J/mol/K, Internal energy in J/mol"},
-}};
+};
 
 class InputPairInformation
 {
@@ -567,10 +560,11 @@
     std::map<input_pairs, std::string> short_desc_map, long_desc_map;
     std::map<std::string, input_pairs> index_map;
     InputPairInformation() {
-        for (const input_pair_info& el : input_pair_list) {
-            short_desc_map.insert(std::pair<input_pairs, std::string>(el.key, el.short_desc));
-            long_desc_map.insert(std::pair<input_pairs, std::string>(el.key, el.long_desc));
-            index_map.insert(std::pair<std::string, input_pairs>(el.short_desc, el.key));
+        const input_pair_info* const end = input_pair_list + sizeof(input_pair_list) / sizeof(input_pair_list[0]);
+        for (const input_pair_info* el = input_pair_list; el != end; ++el) {
+            short_desc_map.insert(std::pair<input_pairs, std::string>(el->key, el->short_desc));
+            long_desc_map.insert(std::pair<input_pairs, std::string>(el->key, el->long_desc));
+            index_map.insert(std::pair<std::string, input_pairs>(el->short_desc, el->key));
         }
     }
 };
@@ -584,14 +578,9 @@
 }
 
 input_pairs get_input_pair_index(const std::string& input_pair_name) {
-<<<<<<< HEAD
-    auto it = input_pair_information.index_map.find(input_pair_name);
-    if (it != input_pair_information.index_map.end()) {
-=======
     auto& coolprop_information = get_input_pair_information();
     auto it = coolprop_information.index_map.find(input_pair_name);
     if (it != coolprop_information.index_map.end()) {
->>>>>>> ce1277fc
         return it->second;
     }
     throw ValueError(format("Your input name [%s] is not valid in get_input_pair_index (names are case sensitive)", input_pair_name.c_str()));
@@ -773,35 +762,24 @@
     backend_families family;
 };
 
-const std::array<backend_family_info, 11> backend_family_list{{
-  {HEOS_BACKEND_FAMILY, "HEOS"},
-  {REFPROP_BACKEND_FAMILY, "REFPROP"},
-  {INCOMP_BACKEND_FAMILY, "INCOMP"},
-  {IF97_BACKEND_FAMILY, "IF97"},
-  {TREND_BACKEND_FAMILY, "TREND"},
-  {TTSE_BACKEND_FAMILY, "TTSE"},
-  {BICUBIC_BACKEND_FAMILY, "BICUBIC"},
-  {SRK_BACKEND_FAMILY, "SRK"},
-  {PR_BACKEND_FAMILY, "PR"},
-  {VTPR_BACKEND_FAMILY, "VTPR"},
-  {PCSAFT_BACKEND_FAMILY, "PCSAFT"},
-}};
-
-const std::array<backend_info, 13> backend_list{{
-  {HEOS_BACKEND_PURE, "HelmholtzEOSBackend", HEOS_BACKEND_FAMILY},
-  {HEOS_BACKEND_MIX, "HelmholtzEOSMixtureBackend", HEOS_BACKEND_FAMILY},
-  {REFPROP_BACKEND_PURE, "REFPROPBackend", REFPROP_BACKEND_FAMILY},
-  {REFPROP_BACKEND_MIX, "REFPROPMixtureBackend", REFPROP_BACKEND_FAMILY},
-  {INCOMP_BACKEND, "IncompressibleBackend", INCOMP_BACKEND_FAMILY},
-  {IF97_BACKEND, "IF97Backend", IF97_BACKEND_FAMILY},
-  {TREND_BACKEND, "TRENDBackend", TREND_BACKEND_FAMILY},
-  {TTSE_BACKEND, "TTSEBackend", TTSE_BACKEND_FAMILY},
-  {BICUBIC_BACKEND, "BicubicBackend", BICUBIC_BACKEND_FAMILY},
-  {SRK_BACKEND, "SRKBackend", SRK_BACKEND_FAMILY},
-  {PR_BACKEND, "PengRobinsonBackend", PR_BACKEND_FAMILY},
-  {VTPR_BACKEND, "VTPRBackend", VTPR_BACKEND_FAMILY},
-  {PCSAFT_BACKEND, "PCSAFTBackend", PCSAFT_BACKEND_FAMILY},
-}};
+const backend_family_info backend_family_list[] = {
+  {HEOS_BACKEND_FAMILY, "HEOS"},   {REFPROP_BACKEND_FAMILY, "REFPROP"}, {INCOMP_BACKEND_FAMILY, "INCOMP"},   {IF97_BACKEND_FAMILY, "IF97"},
+  {TREND_BACKEND_FAMILY, "TREND"}, {TTSE_BACKEND_FAMILY, "TTSE"},       {BICUBIC_BACKEND_FAMILY, "BICUBIC"}, {SRK_BACKEND_FAMILY, "SRK"},
+  {PR_BACKEND_FAMILY, "PR"},       {VTPR_BACKEND_FAMILY, "VTPR"},       {PCSAFT_BACKEND_FAMILY, "PCSAFT"}};
+
+const backend_info backend_list[] = {{HEOS_BACKEND_PURE, "HelmholtzEOSBackend", HEOS_BACKEND_FAMILY},
+                                     {HEOS_BACKEND_MIX, "HelmholtzEOSMixtureBackend", HEOS_BACKEND_FAMILY},
+                                     {REFPROP_BACKEND_PURE, "REFPROPBackend", REFPROP_BACKEND_FAMILY},
+                                     {REFPROP_BACKEND_MIX, "REFPROPMixtureBackend", REFPROP_BACKEND_FAMILY},
+                                     {INCOMP_BACKEND, "IncompressibleBackend", INCOMP_BACKEND_FAMILY},
+                                     {IF97_BACKEND, "IF97Backend", IF97_BACKEND_FAMILY},
+                                     {TREND_BACKEND, "TRENDBackend", TREND_BACKEND_FAMILY},
+                                     {TTSE_BACKEND, "TTSEBackend", TTSE_BACKEND_FAMILY},
+                                     {BICUBIC_BACKEND, "BicubicBackend", BICUBIC_BACKEND_FAMILY},
+                                     {SRK_BACKEND, "SRKBackend", SRK_BACKEND_FAMILY},
+                                     {PR_BACKEND, "PengRobinsonBackend", PR_BACKEND_FAMILY},
+                                     {VTPR_BACKEND, "VTPRBackend", VTPR_BACKEND_FAMILY},
+                                     {PCSAFT_BACKEND, "PCSAFTBackend", PCSAFT_BACKEND_FAMILY}};
 
 class BackendInformation
 {
@@ -814,15 +792,17 @@
     std::map<std::string, backends> backend_name_map_r;         /// < from backend name to backend
 
     BackendInformation() {
-        for (const backend_family_info& el : backend_family_list) {
-            family_name_map.insert(std::pair<backend_families, std::string>(el.family, el.name));
-            family_name_map_r.insert(std::pair<std::string, backend_families>(el.name, el.family));
+        const backend_family_info* const family_end = backend_family_list + sizeof(backend_family_list) / sizeof(backend_family_list[0]);
+        for (const backend_family_info* el = backend_family_list; el != family_end; ++el) {
+            family_name_map.insert(std::pair<backend_families, std::string>(el->family, el->name));
+            family_name_map_r.insert(std::pair<std::string, backend_families>(el->name, el->family));
         }
-        for (const backend_info& el : backend_list) {
-            backend_family_map.insert(std::pair<backends, backend_families>(el.backend, el.family));
-            backend_name_map.insert(std::pair<backends, std::string>(el.backend, el.name));
-            backend_name_map_r.insert(std::pair<std::string, backends>(el.name, el.backend));
-            family_name_map_r.insert(std::pair<std::string, backend_families>(el.name, el.family));
+        const backend_info* const backend_end = backend_list + sizeof(backend_list) / sizeof(backend_list[0]);
+        for (const backend_info* el = backend_list; el != backend_end; ++el) {
+            backend_family_map.insert(std::pair<backends, backend_families>(el->backend, el->family));
+            backend_name_map.insert(std::pair<backends, std::string>(el->backend, el->name));
+            backend_name_map_r.insert(std::pair<std::string, backends>(el->name, el->backend));
+            family_name_map_r.insert(std::pair<std::string, backend_families>(el->name, el->family));
         }
     }
 };
@@ -836,59 +816,43 @@
 }
 
 /// Convert a string into the enum values
-<<<<<<< HEAD
-void extract_backend_families(const std::string& backend_string, backend_families& f1, backend_families& f2) {
-=======
 void extract_backend_families(std::string backend_string, backend_families& f1, backend_families& f2) {
     auto& backend_information = get_backend_information();
->>>>>>> ce1277fc
     f1 = INVALID_BACKEND_FAMILY;
     f2 = INVALID_BACKEND_FAMILY;
-    std::size_t i = backend_string.find('&');
+    std::size_t i = backend_string.find("&");
     std::map<std::string, backend_families>::const_iterator it;
     if (i != std::string::npos) {
         it = backend_information.family_name_map_r.find(backend_string.substr(0, i));  // Before "&"
-        if (it != backend_information.family_name_map_r.end()) {
-            f1 = it->second;
-        }
+        if (it != backend_information.family_name_map_r.end()) f1 = it->second;
         it = backend_information.family_name_map_r.find(backend_string.substr(i + 1));  // After "&"
-        if (it != backend_information.family_name_map_r.end()) {
-            f2 = it->second;
-        }
+        if (it != backend_information.family_name_map_r.end()) f2 = it->second;
     } else {
         it = backend_information.family_name_map_r.find(backend_string);
-        if (it != backend_information.family_name_map_r.end()) {
-            f1 = it->second;
-        }
-    }
-}
-
-<<<<<<< HEAD
-void extract_backend_families_string(const std::string& backend_string, backend_families& f1, std::string& f2) {
-=======
+        if (it != backend_information.family_name_map_r.end()) f1 = it->second;
+    }
+}
+
 void extract_backend_families_string(std::string backend_string, backend_families& f1, std::string& f2) {
     auto& backend_information = get_backend_information();
->>>>>>> ce1277fc
     backend_families f2_enum;
     extract_backend_families(backend_string, f1, f2_enum);
     std::map<backend_families, std::string>::const_iterator it;
     it = backend_information.family_name_map.find(f2_enum);
-    if (it != backend_information.family_name_map.end()) {
+    if (it != backend_information.family_name_map.end())
         f2 = it->second;
-    } else {
+    else
         f2.clear();
-    }
 }
 
 std::string get_backend_string(backends backend) {
     auto& backend_information = get_backend_information();
     std::map<backends, std::string>::const_iterator it;
     it = backend_information.backend_name_map.find(backend);
-    if (it != backend_information.backend_name_map.end()) {
+    if (it != backend_information.backend_name_map.end())
         return it->second;
-    }
-
-    return {};
+    else
+        return std::string("");
 }
 
 } /* namespace CoolProp */
