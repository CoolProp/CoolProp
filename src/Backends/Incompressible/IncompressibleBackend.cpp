--- conflicted
+++ resolved
@@ -57,13 +57,8 @@
     if (!ValidNumber(_T)){ throw ValueError("T is not a valid number");}
 }
 
-/// Get the viscosity [Pa-s]
 long double IncompressibleBackend::calc_viscosity(void){
-<<<<<<< HEAD
-    return fluid->visc(_T, _p);
-=======
     return fluid->visc(_T,_p);
->>>>>>> 10a7fa5a
 }
 
 /// Set the mole fractions
