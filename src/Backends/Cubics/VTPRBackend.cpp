
#include <string>
#include <fstream>
#include <sstream>
#include <iostream>
#include <cmath>

#include "VTPRBackend.h"
#include "Configuration.h"
#include "Exceptions.h"

static UNIFACLibrary::UNIFACParameterLibrary lib;

void CoolProp::VTPRBackend::setup(const std::vector<std::string> &names, bool generate_SatL_and_SatV){

    R = get_config_double(R_U_CODATA);

    // Set the pure fluid flag
    is_pure_or_pseudopure = (N == 1);
    
    // Reset the residual Helmholtz energy class
    residual_helmholtz.reset(new CubicResidualHelmholtz(this));
    
    // If pure, set the mole fractions to be unity
    if (is_pure_or_pseudopure){
        mole_fractions = std::vector<CoolPropDbl>(1, 1.0);
        mole_fractions_double = std::vector<double>(1, 1.0);
    }
    
    // Now set the reducing function for the mixture
    Reducing.reset(new ConstantReducingFunction(cubic->get_Tr(), cubic->get_rhor()));

    VTPRCubic * _cubic= static_cast<VTPRCubic *>(cubic.get());
    _cubic->get_unifaq().set_components("name", names);
    _cubic->get_unifaq().set_interaction_parameters();

    // Store the fluid names
    m_fluid_names = names;
    
    // Set the alpha function for the backend
    set_alpha_from_components();

    // Set the ideal-gas helmholtz energy based on the components in use;
    set_alpha0_from_components();
    
    // Top-level class can hold copies of the base saturation classes,
    // saturation classes cannot hold copies of the saturation classes
    if (generate_SatL_and_SatV)
    {
        bool SatLSatV = false;
        SatL.reset(this->get_copy(SatLSatV));
        SatL->specify_phase(iphase_liquid);
        linked_states.push_back(SatL);
        SatV.reset(this->get_copy(SatLSatV));
        SatV->specify_phase(iphase_gas);
        linked_states.push_back(SatV);

		if (is_pure_or_pseudopure) {
			std::vector<CoolPropDbl> z(1, 1.0);
			set_mole_fractions(z);
			SatL->set_mole_fractions(z);
			SatV->set_mole_fractions(z);
		}
    }

    // Resize the vectors (including linked states)
    resize(names.size());
}

void CoolProp::VTPRBackend::set_alpha_from_components(){
    
    VTPRCubic * _cubic= static_cast<VTPRCubic *>(cubic.get());
    const std::vector<UNIFACLibrary::Component> &components = _cubic->get_unifaq().get_components();
    
    /// If components is not present, you are using a vanilla cubic, so don't do anything
    if (components.empty()){ return; }
    
    for (std::size_t i = 0; i < N; ++i){
        const std::string &alpha_type = components[i].alpha_type;
        if (alpha_type != "default"){
            const std::vector<double> &c = components[i].alpha_coeffs;
            shared_ptr<AbstractCubicAlphaFunction> acaf;
            if (alpha_type == "Twu"){
                acaf.reset(new TwuAlphaFunction(get_cubic()->a0_ii(i), c[0], c[1], c[2], get_cubic()->get_Tr()/get_cubic()->get_Tc()[i]));
            }
            else if (alpha_type == "MathiasCopeman" || alpha_type == "Mathias-Copeman"){
                acaf.reset(new MathiasCopemanAlphaFunction(get_cubic()->a0_ii(i), c[0], c[1], c[2], get_cubic()->get_Tr() / get_cubic()->get_Tc()[i]));
            }
            else{
                throw ValueError("alpha function is not understood");
            }
            cubic->set_alpha_function(i, acaf);
        }
    }
}

CoolPropDbl CoolProp::VTPRBackend::calc_molar_mass(void)
{
    double summer = 0;
    for (unsigned int i = 0; i < N; ++i){
        summer += mole_fractions[i]*molemass[i];
    }
    return summer;
}

void CoolProp::VTPRBackend::set_binary_interaction_double(const std::size_t i, const std::size_t j, const std::string &parameter, const double value) {
    cubic->set_interaction_parameter(i, j, parameter, value);
    for (std::vector<shared_ptr<HelmholtzEOSMixtureBackend> >::iterator it = linked_states.begin(); it != linked_states.end(); ++it) {
        (*it)->set_binary_interaction_double(i, j, parameter, value);
    }
};

<<<<<<< HEAD
void CoolProp::VTPRBackend::set_Q_k(const size_t sgi, const double value) {
    cubic->set_Q_k(sgi, value);
=======
double CoolProp::VTPRBackend::get_binary_interaction_double(const std::size_t i, const std::size_t j, const std::string &parameter) {
    return cubic->get_interaction_parameter(i, j, parameter);
>>>>>>> 17586fdb
};

const UNIFACLibrary::UNIFACParameterLibrary & CoolProp::VTPRBackend::LoadLibrary(){
    if (!lib.is_populated()){
        std::string UNIFAC_path = get_config_string(VTPR_UNIFAC_PATH);
        if (UNIFAC_path.empty()){
            throw ValueError("You must provide the path to the UNIFAC library files as VTPR_UNIFAC_PATH");
        }
        if (!(UNIFAC_path[UNIFAC_path.size()-1] == '\\' || UNIFAC_path[UNIFAC_path.size()-1] == '/')){
            throw ValueError("VTPR_UNIFAC_PATH must end with / or \\ character");
        }
        std::string group_path = UNIFAC_path + "/group_data.json";
        std::string groups = get_file_contents(group_path.c_str());
        std::string interaction_path = UNIFAC_path + "/interaction_parameters.json";
        std::string interaction = get_file_contents(interaction_path.c_str());
        std::string decomps_path = UNIFAC_path + "/decompositions.json";
        std::string decomps = get_file_contents(decomps_path.c_str());
        lib.populate(groups, interaction, decomps);
    }
    return lib;
}

CoolPropDbl CoolProp::VTPRBackend::calc_fugacity_coefficient(std::size_t i){
    //double slower = log(HelmholtzEOSMixtureBackend::calc_fugacity_coefficient(i));
    VTPRCubic * _cubic= static_cast<VTPRCubic *>(cubic.get());
    std::vector<double> here = _cubic->ln_fugacity_coefficient(mole_fractions, rhomolar(), p(), T());
    return exp(here[i]);
}

#ifdef ENABLE_CATCH
#include "catch.hpp"

#include "Backends/Cubics/CubicBackend.h"

using namespace CoolProp;

TEST_CASE("VTPR test","[VTPR]")
{
    shared_ptr<VTPRBackend> VTPR(new VTPRBackend(strsplit("Ethane&n-Propane&n-Butane",'&')));
    std::vector<double> z(3); z[0] = 0.1; z[1] = 0.2; z[2] = 0.7;
    VTPR->set_mole_fractions(z);
    
    SECTION("dam_dxi"){
        shared_ptr<AbstractCubic> cubic = VTPR->get_cubic();
        double tau = 0.001, dz = 1e-6;
        std::vector<double> zp = z, zm = z;
        zp[0] += dz; zm[0] -= dz;
        if (!XN_INDEPENDENT) {
            zp[2] -= dz; zm[2] += dz;
        }
        
        double dam_dxi_num = (cubic->am_term(tau, zp, 0) - cubic->am_term(tau, zm, 0))/(2*dz);
        double dam_dxi_ana = cubic->d_am_term_dxi(tau, z, 0, 0, XN_INDEPENDENT);
        double diff = dam_dxi_num-dam_dxi_ana;
        CHECK(std::abs(diff)<1e-6);
    }
}

#endif<|MERGE_RESOLUTION|>--- conflicted
+++ resolved
@@ -56,11 +56,11 @@
         linked_states.push_back(SatV);
 
 		if (is_pure_or_pseudopure) {
-			std::vector<CoolPropDbl> z(1, 1.0);
-			set_mole_fractions(z);
-			SatL->set_mole_fractions(z);
-			SatV->set_mole_fractions(z);
-		}
+			  std::vector<CoolPropDbl> z(1, 1.0);
+		  	set_mole_fractions(z);
+			  SatL->set_mole_fractions(z);
+			  SatV->set_mole_fractions(z);
+		    }
     }
 
     // Resize the vectors (including linked states)
@@ -110,13 +110,12 @@
     }
 };
 
-<<<<<<< HEAD
 void CoolProp::VTPRBackend::set_Q_k(const size_t sgi, const double value) {
     cubic->set_Q_k(sgi, value);
-=======
+};
+
 double CoolProp::VTPRBackend::get_binary_interaction_double(const std::size_t i, const std::size_t j, const std::string &parameter) {
     return cubic->get_interaction_parameter(i, j, parameter);
->>>>>>> 17586fdb
 };
 
 const UNIFACLibrary::UNIFACParameterLibrary & CoolProp::VTPRBackend::LoadLibrary(){
