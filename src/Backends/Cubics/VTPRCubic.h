//
//  VTPRCubic.h
//  CoolProp
//
//  Created by Ian on 7/17/16.
//
//

#include "GeneralizedCubic.h"
#include "Exceptions.h"

#ifndef VTPRCubic_h
#define VTPRCubic_h

class VTPRCubic : public PengRobinson
{
private:
    UNIFAC::UNIFACMixture unifaq;
public:
    VTPRCubic(std::vector<double> Tc,
        std::vector<double> pc,
        std::vector<double> acentric,
        double R_u,
        const UNIFACLibrary::UNIFACParameterLibrary & lib
    )
        : PengRobinson(Tc, pc, acentric, R_u), unifaq(lib,T_r) {};

    VTPRCubic(double Tc,
        double pc,
        double acentric,
        double R_u,
        const UNIFACLibrary::UNIFACParameterLibrary & lib)
        : PengRobinson(std::vector<double>(1, Tc), std::vector<double>(1, pc), std::vector<double>(1, acentric), R_u), unifaq(lib,T_r) {};

    /// Get a reference to the managed UNIFAC instance
    UNIFAC::UNIFACMixture &get_unifaq() { return unifaq; }

    /// Calculate the non-dimensionalized gE/RT term
    double gE_R_RT(double tau, const std::vector<double> &x, std::size_t itau) {
        double summer = 0;
        for (std::size_t i = 0; i < x.size(); ++i) {
            summer += x[i] * unifaq.ln_gamma_R(tau, i, itau);
        }
        return summer;
    }
    double d_gE_R_RT_dxi(double tau, const std::vector<double> &x, std::size_t itau, std::size_t i, bool xN_independent) {
        if (xN_independent)
        {
            return unifaq.ln_gamma_R(tau, i, itau);
        }
        else {
            return unifaq.ln_gamma_R(tau, i, itau) - unifaq.ln_gamma_R(tau, N-1, itau);
        }
    }
    double gE_R(double tau, const std::vector<double> &x, std::size_t itau) {
        if (x.size() == 1) {
            return 0.;
        }
        else {
            switch (itau){
                case 0:
                {
                    return R_u*T_r / tau*gE_R_RT(tau,x,0);
                }
                case 1:
                {
                    return R_u*T_r / tau*(-gE_R_RT(tau,x,0)/tau + gE_R_RT(tau,x,1));
                }
                case 2:
                {
                    return R_u*T_r / tau*( 2*gE_R_RT(tau,x,0)/powInt(tau, 2) - 2*gE_R_RT(tau,x,1)/tau + gE_R_RT(tau,x,2));
                }
                case 3:
                {
                    return R_u*T_r / tau*(-6*gE_R_RT(tau,x,0)/powInt(tau, 3) + 6*gE_R_RT(tau,x,1)/powInt(tau, 2) - 3*gE_R_RT(tau,x,2)/tau + gE_R_RT(tau,x,3));
                }
                case 4:
                {
                    return R_u*T_r / tau*(24*gE_R_RT(tau,x,0)/powInt(tau, 4) - 24*gE_R_RT(tau,x,1)/powInt(tau, 3) + 12*gE_R_RT(tau,x,2)/powInt(tau, 2) - 4*gE_R_RT(tau,x,3)/tau + gE_R_RT(tau,x,4));
                }
                default: throw CoolProp::ValueError(format("itau (%d) is invalid",itau));
            }
        }
    }
    double d_gE_R_dxi(double tau, const std::vector<double> &x, std::size_t itau, std::size_t i, bool xN_independent) {
        if (x.size() == 1) {
            return 0.;
        }
        else {
            switch (itau){
                case 0:
                {
                    return R_u*T_r / tau*d_gE_R_RT_dxi(tau,x,0,i,xN_independent);
                }
                case 1:
                {
                    return R_u*T_r / tau*(-d_gE_R_RT_dxi(tau,x,0,i,xN_independent)/tau + d_gE_R_RT_dxi(tau,x,1,i,xN_independent));
                }
                case 2:
                {
                    return R_u*T_r / tau*( 2*d_gE_R_RT_dxi(tau,x,0,i,xN_independent)/powInt(tau, 2) - 2*d_gE_R_RT_dxi(tau,x,1,i,xN_independent)/tau + d_gE_R_RT_dxi(tau,x,2,i,xN_independent));
                }
                case 3:
                {
                    return R_u*T_r / tau*(-6*d_gE_R_RT_dxi(tau,x,0,i,xN_independent)/powInt(tau, 3) + 6*d_gE_R_RT_dxi(tau,x,1,i,xN_independent)/powInt(tau, 2) - 3*d_gE_R_RT_dxi(tau,x,2,i,xN_independent)/tau + d_gE_R_RT_dxi(tau,x,3,i,xN_independent));
                }
                case 4:
                {
                    return R_u*T_r / tau*(24*d_gE_R_RT_dxi(tau,x,0,i,xN_independent)/powInt(tau, 4) - 24*d_gE_R_RT_dxi(tau,x,1,i,xN_independent)/powInt(tau, 3) + 12*d_gE_R_RT_dxi(tau,x,2,i,xN_independent)/powInt(tau, 2) - 4*d_gE_R_RT_dxi(tau,x,3,i,xN_independent)/tau + d_gE_R_RT_dxi(tau,x,4,i,xN_independent));
                }
                default: throw CoolProp::ValueError(format("itau (%d) is invalid",itau));
            }
        }
    }
    double am_term(double tau, const std::vector<double> &x, std::size_t itau) {
        return bm_term(x)*(sum_xi_aii_bii(tau, x, itau) + gE_R(tau, x, itau) / (-0.53087));
    }
    double sum_xi_aii_bii(double tau, const std::vector<double> &x, std::size_t itau) {
        double summeram = 0;
        for (int i = 0; i < N; ++i) {
            summeram += x[i] * aii_term(tau, i, itau) / b0_ii(i);
        }
        return summeram;
    }
    double d_sum_xi_aii_bii_dxi(double tau, const std::vector<double> &x, std::size_t itau, std::size_t i, bool xN_independent) {
        if (xN_independent)
        {
            return aii_term(tau, i, itau) / b0_ii(i);
        }
        else {
            return aii_term(tau, i, itau) / b0_ii(i) - aii_term(tau, N - 1, itau) / b0_ii(N - 1);
        }
    }
    double d_am_term_dxi(double tau, const std::vector<double> &x, std::size_t itau, std::size_t i, bool xN_independent)
    {
        return d_bm_term_dxi(x, i, xN_independent)*(sum_xi_aii_bii(tau,x,itau) + gE_R(tau, x, itau) / (-0.53087))
            + bm_term(x)*(d_sum_xi_aii_bii_dxi(tau, x, itau, i, xN_independent) + d_gE_R_dxi(tau , x, itau, i, xN_independent) / (-0.53087));
    }
    double d2_am_term_dxidxj(double tau, const std::vector<double> &x, std::size_t itau, std::size_t i, std::size_t j, bool xN_independent)
    {
        return d2_bm_term_dxidxj(x, i, j, xN_independent)*(sum_xi_aii_bii(tau, x, itau) + gE_R(tau, x, itau) / (-0.53087))
            + d_bm_term_dxi(x, i, xN_independent)*(d_sum_xi_aii_bii_dxi(tau, x, itau, i, xN_independent) + d_gE_R_dxi(tau, x, itau, i, xN_independent) / (-0.53087))
            + d_bm_term_dxi(x, j, xN_independent)*(d_sum_xi_aii_bii_dxi(tau, x, itau, i, xN_independent) + d_gE_R_dxi(tau, x, itau, i, xN_independent) / (-0.53087));
    }
    double d3_am_term_dxidxjdxk(double tau, const std::vector<double> &x, std::size_t itau, std::size_t i, std::size_t j, std::size_t k, bool xN_independent)
    {
        return d3_bm_term_dxidxjdxk(x, i, j, k, xN_independent)*(sum_xi_aii_bii(tau, x, itau) + gE_R(tau, x, itau) / (-0.53087))
            + d2_bm_term_dxidxj(x, i, k, xN_independent)*(d_sum_xi_aii_bii_dxi(tau, x, itau, i, xN_independent) + d_gE_R_dxi(tau, x, itau, i, xN_independent) / (-0.53087))
            + d2_bm_term_dxidxj(x, j, k, xN_independent)*(d_sum_xi_aii_bii_dxi(tau, x, itau, i, xN_independent) + d_gE_R_dxi(tau, x, itau, i, xN_independent) / (-0.53087));
    }

    double bm_term(const std::vector<double> &x) {
        double summerbm = 0;
        for (int i = 0; i < N; ++i) {
            for (int j = 0; j < N; ++j) {
                summerbm += x[i] * x[j] * bij_term(i, j);
            }
        }
        return summerbm;
    }
    double bij_term(std::size_t i, std::size_t j)
    {
        return pow((pow(b0_ii(i), 0.75) + pow(b0_ii(j), 0.75)) / 2.0, 4.0 / 3.0);
    }
    double d_bm_term_dxi(const std::vector<double> &x, std::size_t i, bool xN_independent)
    {
        double summer = 0;
        if (xN_independent)
        {
            for (int j = N - 1; j >= 0; --j)
            {
                summer += x[j] * bij_term(i, j);
            }
            return 2 * summer;
        }
        else {
            for (int k = N - 2; k >= 0; --k)
            {
                summer += x[k] * (bij_term(i, k) - bij_term(k, N - 1));
            }
            return 2 * (summer + x[N - 1] * (bij_term(N - 1, i) - bij_term(N - 1, N - 1)));
        }
    }
    double d2_bm_term_dxidxj(const std::vector<double> &x, std::size_t i, std::size_t j, bool xN_independent)
    {
        if (xN_independent)
        {
            return 2 * bij_term(i, j);
        }
        else {
            return 2 * (bij_term(i, j) - bij_term(j, N - 1) - bij_term(N - 1, i) + bij_term(N - 1, N - 1));
        }
    }
    double d3_bm_term_dxidxjdxk(const std::vector<double> &x, std::size_t i, std::size_t j, std::size_t k, bool xN_independent)
    {
        return 0;
    }
    // Allows to modify the unifac interaction parameters aij, bij and cij
    void set_interaction_parameter(const std::size_t mgi1, const std::size_t mgi2, const std::string &parameter, const double value)
    {
        unifaq.set_interaction_parameter(mgi1, mgi2, parameter, value);
    }
<<<<<<< HEAD
    // Allows to modify the surface parameter Q_k of the sub group sgi
    void set_Q_k(const size_t sgi, const double value)
    {
        unifaq.set_Q_k(sgi, value);
=======
    // Allows to modify the unifac interaction parameters aij, bij and cij
    double get_interaction_parameter(const std::size_t mgi1, const std::size_t mgi2, const std::string &parameter)
    {
        return unifaq.get_interaction_parameter(mgi1, mgi2, parameter);
    }
    std::vector<double> ln_fugacity_coefficient(const std::vector<double> &z, double rhomolar, double p, double T){
        double v = 1/rhomolar;
        // Common terms for all components
        double tau = get_Tr()/T;
        double b = bm_term(z);
        double c = cm_term();
        double R = get_R_u();
        std::vector<double> ln_phi;
        double bracket = log((v+c+(1+sqrt(2.0))*b)/(v+c+(1-sqrt(2.0))*b));
        for (std::size_t i = 0; i < z.size(); ++i){
            double summer1 = 0;
            for (std::size_t j = 0; j < z.size(); ++j){
                summer1 += z[j]*bij_term(i,j);
            }
            double a_i_over_b_i = aii_term(tau, i, 0) / b0_ii(i);
            double c_i = 0; // TODO: fix this, allow for volume translation
            double _ln_phi = (2/b*summer1-1)*(p*(v+c)/(R*T)-1) - p*c_i/(R*T)-log(p*(v+c-b)/(R*T))-1.0/(2.0*sqrt(2.0)*R*T)*(a_i_over_b_i+R*T*unifaq.ln_gamma_R(tau, i, 0)/-0.53087)*bracket;
            ln_phi.push_back(_ln_phi);
        }
        return ln_phi;
>>>>>>> 17586fdb
    }
};

#endif /* VTPRCubic_h */<|MERGE_RESOLUTION|>--- conflicted
+++ resolved
@@ -200,12 +200,13 @@
     {
         unifaq.set_interaction_parameter(mgi1, mgi2, parameter, value);
     }
-<<<<<<< HEAD
+
     // Allows to modify the surface parameter Q_k of the sub group sgi
     void set_Q_k(const size_t sgi, const double value)
     {
         unifaq.set_Q_k(sgi, value);
-=======
+    }
+
     // Allows to modify the unifac interaction parameters aij, bij and cij
     double get_interaction_parameter(const std::size_t mgi1, const std::size_t mgi2, const std::string &parameter)
     {
@@ -231,7 +232,6 @@
             ln_phi.push_back(_ln_phi);
         }
         return ln_phi;
->>>>>>> 17586fdb
     }
 };
 
