--- conflicted
+++ resolved
@@ -1994,19 +1994,13 @@
 
     p_calc = CoolProp::PropsSI("P","T",298.15,"Dmolar", 55740.157290833515, "PCSAFT::Na+[0.010579869455908]&Cl-[0.010579869455908]&WATER[0.978840261088184]");
     CHECK(abs((p_calc/p) - 1) < 1e-5);
-<<<<<<< HEAD
 
     p = CoolProp::PropsSI("P","T",100.,"Q", 0,"PCSAFT::PROPANE");
     double rho = 300;
-    // std::cout << "rho=" << rho << " psat=" << p << std::endl; // !!!
     double phase = CoolProp::PropsSI("Phase","T",100.,"Dmolar", rho,"PCSAFT::PROPANE");
     CHECK(phase == get_phase_index("phase_twophase"));
-    // std::cout << "Propane: phase=" << phase << " - gas=" << get_phase_index("phase_gas") << " liquid=" << get_phase_index("phase_liquid") << " twophase=" << get_phase_index("phase_twophase") << std::endl; // !!!
     p_calc = CoolProp::PropsSI("P","T",100,"Dmolar", rho, "PCSAFT::PROPANE");
-    // std::cout << "Propane: p=" << p << " p_calc=" << p_calc << " error=" << abs((p_calc/p) - 1e-5) << std::endl; // !!!
     CHECK(abs((p_calc/p) - 1) < 1e-4);
-=======
->>>>>>> 97d3fbcd
 }
 
 TEST_CASE("Check the PC-SAFT density function", "[pcsaft_density]")
@@ -2034,34 +2028,26 @@
     den = 55740.157290833515;
     den_calc = CoolProp::PropsSI("Dmolar","T|liquid",298.15,"P", 101325, "PCSAFT::Na+[0.010579869455908]&Cl-[0.010579869455908]&WATER[0.978840261088184]");
     CHECK(abs((den_calc/den) - 1) < 1e-5);
-<<<<<<< HEAD
 
     den = 16621.0;
     den_calc = CoolProp::PropsSI("Dmolar","T|liquid",85.525,"P", 1.7551e-4, "PCSAFT::PROPANE");
-    std::cout << "Propane: den=" << den << " den_calc=" << den_calc << " error=" << abs((den_calc/den) - 1) << std::endl; // !!!
     CHECK(abs((den_calc/den) - 1) < 1e-2);
 
     den = 1.9547e-7;
     den_calc = CoolProp::PropsSI("Dmolar","T|gas",85.525,"P", 1.39e-4, "PCSAFT::PROPANE");
-    std::cout << "Propane: den=" << den << " den_calc=" << den_calc << " error=" << abs((den_calc/den) - 1) << std::endl; // !!!
     CHECK(abs((den_calc/den) - 1) < 1e-2);
 
     den = 11346.0;
     den_calc = CoolProp::PropsSI("Dmolar","T|liquid", 293,"P", 833240, "PCSAFT::PROPANE");
-    std::cout << "Propane: den=" << den << " den_calc=" << den_calc << " error=" << abs((den_calc/den) - 1) << std::endl; // !!!
     CHECK(abs((den_calc/den) - 1) < 1e-2);
 
     den = 623.59;
     den_calc = CoolProp::PropsSI("Dmolar","T", 430,"P", 2000000, "PCSAFT::PROPANE");
-    std::cout << "Propane: den=" << den << " den_calc=" << den_calc << " error=" << abs((den_calc/den) - 1) << std::endl; // !!!
     CHECK(abs((den_calc/den) - 1) < 1e-2);
 
     den = 623.59;
     den_calc = CoolProp::PropsSI("Dmolar","T", 430,"P", 2000000, "PCSAFT::PROPANE");
-    std::cout << "Propane: den=" << den << " den_calc=" << den_calc << " error=" << abs((den_calc/den) - 1) << std::endl; // !!!
     CHECK(abs((den_calc/den) - 1) < 1e-2);
-=======
->>>>>>> 97d3fbcd
 }
 
 TEST_CASE("Check the PC-SAFT residual enthalpy function", "[pcsaft_enthalpy]")
@@ -2112,85 +2098,44 @@
 {
     // checks based on values from working PC-SAFT code
     double s = -50.81694890352192;
-<<<<<<< HEAD
-    double s_calc = CoolProp::PropsSI("smolar_residual","T|liquid",325.,"Dmolar", 8983.377722763931,"PCSAFT::TOLUENE"); // !!! remove _trho
+    double s_calc = CoolProp::PropsSI("Smolar_residual","T|liquid",325.,"Dmolar", 8983.377722763931,"PCSAFT::TOLUENE"); // !!! remove _trho
     CHECK(abs((s_calc/s) - 1) < 1e-5);
 
     s = -0.2929618646219797;
-    s_calc = CoolProp::PropsSI("smolar_residual","T|gas",325.,"Dmolar", 39.44490805826904,"PCSAFT::TOLUENE");
+    s_calc = CoolProp::PropsSI("Smolar_residual","T|gas",325.,"Dmolar", 39.44490805826904,"PCSAFT::TOLUENE");
     CHECK(abs((s_calc/s) - 1) < 1e-5);
 
     s = -47.42736805661422;
-    s_calc = CoolProp::PropsSI("smolar_residual","T|liquid",325.,"Dmolar", 16655.844528563375,"PCSAFT::ACETIC ACID");
+    s_calc = CoolProp::PropsSI("Smolar_residual","T|liquid",325.,"Dmolar", 16655.844528563375,"PCSAFT::ACETIC ACID");
     CHECK(abs((s_calc/s) - 1) < 1e-5);
 
     s = -34.0021996393859;
-    s_calc = CoolProp::PropsSI("smolar_residual","T|gas",325.,"Dmolar", 85.70199446609787,"PCSAFT::ACETIC ACID");
+    s_calc = CoolProp::PropsSI("Smolar_residual","T|gas",325.,"Dmolar", 85.70199446609787,"PCSAFT::ACETIC ACID");
     CHECK(abs((s_calc/s) - 1) < 1e-5);
 
     s = -25.91216157948035;
-    s_calc = CoolProp::PropsSI("smolar_residual","T|liquid",325.,"Dmolar", 12963.391139983729,"PCSAFT::DIMETHYL ETHER");
+    s_calc = CoolProp::PropsSI("Smolar_residual","T|liquid",325.,"Dmolar", 12963.391139983729,"PCSAFT::DIMETHYL ETHER");
     CHECK(abs((s_calc/s) - 1) < 1e-5);
 
     s = -0.0842409121406476;
-    s_calc = CoolProp::PropsSI("smolar_residual","T|gas",325.,"Dmolar", 37.9473393419189,"PCSAFT::DIMETHYL ETHER");
+    s_calc = CoolProp::PropsSI("Smolar_residual","T|gas",325.,"Dmolar", 37.9473393419189,"PCSAFT::DIMETHYL ETHER");
     CHECK(abs((s_calc/s) - 1) < 1e-5);
 
     // checks based on values from the HEOS backend
-    s = CoolProp::PropsSI("smolar_residual","T|liquid",325.,"Dmolar", 8983.377722763931,"HEOS::TOLUENE");
-    s_calc = CoolProp::PropsSI("smolar_residual","T|liquid",325.,"Dmolar", 8983.377722763931,"PCSAFT::TOLUENE");
+    s = CoolProp::PropsSI("Smolar_residual","T|liquid",325.,"Dmolar", 8983.377722763931,"HEOS::TOLUENE");
+    s_calc = CoolProp::PropsSI("Smolar_residual","T|liquid",325.,"Dmolar", 8983.377722763931,"PCSAFT::TOLUENE");
     CHECK(abs(s_calc - s) < 3.);
 
-    s = CoolProp::PropsSI("smolar_residual","T|gas",325.,"Dmolar", 39.44490805826904,"HEOS::TOLUENE");
-    s_calc = CoolProp::PropsSI("smolar_residual","T|gas",325.,"Dmolar", 39.44490805826904,"PCSAFT::TOLUENE");
+    s = CoolProp::PropsSI("Smolar_residual","T|gas",325.,"Dmolar", 39.44490805826904,"HEOS::TOLUENE");
+    s_calc = CoolProp::PropsSI("Smolar_residual","T|gas",325.,"Dmolar", 39.44490805826904,"PCSAFT::TOLUENE");
     CHECK(abs(s_calc - s) < 3.);
 
-    s = CoolProp::PropsSI("smolar_residual","T|liquid",325.,"Dmolar", 54794.1,"HEOS::WATER");
-    s_calc = CoolProp::PropsSI("smolar_residual","T|liquid",325.,"Dmolar", 54794.1,"PCSAFT::WATER");
+    s = CoolProp::PropsSI("Smolar_residual","T|liquid",325.,"Dmolar", 54794.1,"HEOS::WATER");
+    s_calc = CoolProp::PropsSI("Smolar_residual","T|liquid",325.,"Dmolar", 54794.1,"PCSAFT::WATER");
     CHECK(abs(s_calc - s) < 3.);
 
-    s = CoolProp::PropsSI("smolar_residual","T|gas",325.,"Dmolar", 0.370207,"HEOS::WATER");
-    s_calc = CoolProp::PropsSI("smolar_residual","T|gas",325.,"Dmolar", 0.370207,"PCSAFT::WATER");
-=======
-    double s_calc = CoolProp::PropsSI("Smolar_residual_trho","T|liquid",325.,"Dmolar", 8983.377722763931,"PCSAFT::TOLUENE");
-    CHECK(abs((s_calc/s) - 1) < 1e-5);
-
-    s = -0.2929618646219797;
-    s_calc = CoolProp::PropsSI("Smolar_residual_trho","T|gas",325.,"Dmolar", 39.44490805826904,"PCSAFT::TOLUENE");
-    CHECK(abs((s_calc/s) - 1) < 1e-5);
-
-    s = -47.42736805661422;
-    s_calc = CoolProp::PropsSI("Smolar_residual_trho","T|liquid",325.,"Dmolar", 16655.844528563375,"PCSAFT::ACETIC ACID");
-    CHECK(abs((s_calc/s) - 1) < 1e-5);
-
-    s = -34.0021996393859;
-    s_calc = CoolProp::PropsSI("Smolar_residual_trho","T|gas",325.,"Dmolar", 85.70199446609787,"PCSAFT::ACETIC ACID");
-    CHECK(abs((s_calc/s) - 1) < 1e-5);
-
-    s = -25.91216157948035;
-    s_calc = CoolProp::PropsSI("Smolar_residual_trho","T|liquid",325.,"Dmolar", 12963.391139983729,"PCSAFT::DIMETHYL ETHER");
-    CHECK(abs((s_calc/s) - 1) < 1e-5);
-
-    s = -0.0842409121406476;
-    s_calc = CoolProp::PropsSI("Smolar_residual_trho","T|gas",325.,"Dmolar", 37.9473393419189,"PCSAFT::DIMETHYL ETHER");
-    CHECK(abs((s_calc/s) - 1) < 1e-5);
-
-    // checks based on values from the HEOS backend
-    s = CoolProp::PropsSI("Smolar_residual_trho","T|liquid",325.,"Dmolar", 8983.377722763931,"HEOS::TOLUENE");
-    s_calc = CoolProp::PropsSI("Smolar_residual_trho","T|liquid",325.,"Dmolar", 8983.377722763931,"PCSAFT::TOLUENE");
-    CHECK(abs(s_calc - s) < 3.);
-
-    s = CoolProp::PropsSI("Smolar_residual_trho","T|gas",325.,"Dmolar", 39.44490805826904,"HEOS::TOLUENE");
-    s_calc = CoolProp::PropsSI("Smolar_residual_trho","T|gas",325.,"Dmolar", 39.44490805826904,"PCSAFT::TOLUENE");
-    CHECK(abs(s_calc - s) < 3.);
-
-    s = CoolProp::PropsSI("Smolar_residual_trho","T|liquid",325.,"Dmolar", 54794.1,"HEOS::WATER");
-    s_calc = CoolProp::PropsSI("Smolar_residual_trho","T|liquid",325.,"Dmolar", 54794.1,"PCSAFT::WATER");
-    CHECK(abs(s_calc - s) < 3.);
-
-    s = CoolProp::PropsSI("Smolar_residual_trho","T|gas",325.,"Dmolar", 0.370207,"HEOS::WATER");
-    s_calc = CoolProp::PropsSI("Smolar_residual_trho","T|gas",325.,"Dmolar", 0.370207,"PCSAFT::WATER");
->>>>>>> 97d3fbcd
+    s = CoolProp::PropsSI("Smolar_residual","T|gas",325.,"Dmolar", 0.370207,"HEOS::WATER");
+    s_calc = CoolProp::PropsSI("Smolar_residual","T|gas",325.,"Dmolar", 0.370207,"PCSAFT::WATER");
     CHECK(abs(s_calc - s) < 3.);
 }
 
@@ -2225,10 +2170,6 @@
 {
     double vp = 3290651.18080112;
     double vp_calc = CoolProp::PropsSI("P", "T", 572.6667, "Q", 0, "PCSAFT::TOLUENE");
-<<<<<<< HEAD
-    std::cout << "Toluene: vp=" << vp << " vp_calc=" << vp_calc << " error=" << abs((vp_calc/vp) - 1) << std::endl; // !!!
-=======
->>>>>>> 97d3fbcd
     CHECK(abs((vp_calc/vp) - 1) < 1e-3);
 
     vp = 66917.67387203;
@@ -2242,7 +2183,6 @@
     vp = 623027.07850612;
     vp_calc = CoolProp::PropsSI("P","T", 300.,"Q", 0,"PCSAFT::DIMETHYL ETHER");
     CHECK(abs((vp_calc/vp) - 1) < 1e-3);
-<<<<<<< HEAD
 
     vp = 1.7551e-4;
     vp_calc = CoolProp::PropsSI("P","T",85.525,"Q", 0, "PCSAFT::PROPANE");
@@ -2258,8 +2198,6 @@
     vp_calc = CoolProp::PropsSI("P","T", 369.82,"Q", 0, "PCSAFT::PROPANE");
     std::cout << "Propane: vp=" << vp << " vp_calc=" << vp_calc << " error=" << abs((vp_calc/vp) - 1) << std::endl; // !!!
     CHECK(abs((vp_calc/vp) - 1) < 0.01);
-=======
->>>>>>> 97d3fbcd
 }
 
 TEST_CASE("Check PC-SAFT interaction parameter functions", "[pcsaft_binary_interaction]")
@@ -2272,25 +2210,12 @@
 
 TEST_CASE("Check bubble pressures calculated using PC-SAFT", "[pcsaft_bubble_pressure]")
 {
-<<<<<<< HEAD
-    // double den_calc = CoolProp::PropsSI("Dmolar","T", 421.05,"P", 1.83654e+06, "PCSAFT::METHANE[0.0252]&BENZENE[0.9748]"); // !!!
-    // std::cout << "Methane+benzene: den_calc=" << den_calc << std::endl; // !!!
-
     double vp = 1816840.45112607;
     double vp_calc = CoolProp::PropsSI("P", "T", 421.05, "Q", 0, "PCSAFT::METHANE[0.0252]&BENZENE[0.9748]");
-    std::cout << "Methane+benzene: vp=" << vp << " vp_calc=" << vp_calc << " error=" << abs((vp_calc/vp) - 1) << std::endl; // !!!
-=======
-    double vp = 1816840.45112607;
-    double vp_calc = CoolProp::PropsSI("P", "T", 421.05, "Q", 0, "PCSAFT::METHANE[0.0252]&BENZENE[0.9748]");
->>>>>>> 97d3fbcd
     CHECK(abs((vp_calc/vp) - 1) < 1e-3);
 
     vp = 96634.2439079;
     vp_calc = CoolProp::PropsSI("P","T", 327.48,"Q", 0,"PCSAFT::METHANOL[0.3]&CYCLOHEXANE[0.7]");
-<<<<<<< HEAD
-    std::cout << "Methanol+cyclohexane: vp=" << vp << " vp_calc=" << vp_calc << " error=" << abs((vp_calc/vp) - 1) << std::endl; // !!!
-=======
->>>>>>> 97d3fbcd
     CHECK(abs((vp_calc/vp) - 1) < 1e-3);
 
     // set binary interaction parameter
@@ -2300,26 +2225,14 @@
 
     vp = 274890.39985918;
     vp_calc = CoolProp::PropsSI("P","T", 403.574,"Q", 0,"PCSAFT::WATER[0.9898662364]&ACETIC ACID[0.0101337636]");
-<<<<<<< HEAD
-    std::cout << "Water+acetic acid: vp=" << vp << " vp_calc=" << vp_calc << " error=" << abs((vp_calc/vp) - 1) << std::endl; // !!!
-=======
->>>>>>> 97d3fbcd
     CHECK(abs((vp_calc/vp) - 1) < 1e-2);
 
     vp = 72915.92217342;
     vp_calc = CoolProp::PropsSI("P","T", 372.774,"Q", 0,"PCSAFT::WATER[0.2691800943]&ACETIC ACID[0.7308199057]");
-<<<<<<< HEAD
-    std::cout << "Water+acetic acid: vp=" << vp << " vp_calc=" << vp_calc << " error=" << abs((vp_calc/vp) - 1) << std::endl; // !!!
-=======
->>>>>>> 97d3fbcd
     CHECK(abs((vp_calc/vp) - 1) < 2e-2);
 
     vp = 2387.42669687;
     vp_calc = CoolProp::PropsSI("P","T", 298.15,"Q", 0,"PCSAFT::Na+[0.0907304774758426]&Cl-[0.0907304774758426]&WATER[0.818539045048315]");
-<<<<<<< HEAD
-    std::cout << "Water+NaCl: vp=" << vp << " vp_calc=" << vp_calc << " error=" << abs((vp_calc/vp) - 1) << std::endl; // !!!
-=======
->>>>>>> 97d3fbcd
     CHECK(abs((vp_calc/vp) - 1) < 1e-3);
 }
 
@@ -2327,50 +2240,26 @@
 {
     double t = 572.6667;
     double t_calc = CoolProp::PropsSI("T", "P", 3290651.18080112, "Q", 0, "PCSAFT::TOLUENE");
-<<<<<<< HEAD
-    std::cout << "Toluene: t=" << t << " t_calc=" << t_calc << " error=" << abs((t_calc/t) - 1) << std::endl; // !!!
-=======
->>>>>>> 97d3fbcd
     CHECK(abs((t_calc/t) - 1) < 1e-3);
 
     t = 362;
     t_calc = CoolProp::PropsSI("T", "P", 66917.67387203,"Q", 0,"PCSAFT::WATER");
-<<<<<<< HEAD
-    std::cout << "Water: t=" << t << " t_calc=" << t_calc << " error=" << abs((t_calc/t) - 1) << std::endl; // !!!
-=======
->>>>>>> 97d3fbcd
     CHECK(abs((t_calc/t) - 1) < 1e-3);
 
     t = 413.5385;
     t_calc = CoolProp::PropsSI("T","P", 190061.78088909,"Q", 0,"PCSAFT::ACETIC ACID");
-<<<<<<< HEAD
-    std::cout << "Acetic acid: t=" << t << " t_calc=" << t_calc << " error=" << abs((t_calc/t) - 1) << std::endl; // !!!
-=======
->>>>>>> 97d3fbcd
     CHECK(abs((t_calc/t) - 1) < 1e-3);
 
     t = 300.;
     t_calc = CoolProp::PropsSI("T","P", 623027.07850612,"Q", 0,"PCSAFT::DIMETHYL ETHER");
-<<<<<<< HEAD
-    std::cout << "Dimethyl ether: t=" << t << " t_calc=" << t_calc << " error=" << abs((t_calc/t) - 1) << std::endl; // !!!
-=======
->>>>>>> 97d3fbcd
     CHECK(abs((t_calc/t) - 1) < 1e-3);
 
     t = 421.05;
     t_calc = CoolProp::PropsSI("T", "P", 1816840.45112607, "Q", 0, "PCSAFT::METHANE[0.0252]&BENZENE[0.9748]");
-<<<<<<< HEAD
-    std::cout << "Methane+benzene: t=" << t << " t_calc=" << t_calc << " error=" << abs((t_calc/t) - 1) << std::endl; // !!!
-=======
->>>>>>> 97d3fbcd
     CHECK(abs((t_calc/t) - 1) < 1e-3);
 
     t = 327.48;
     t_calc = CoolProp::PropsSI("T","P", 96634.2439079,"Q", 0,"PCSAFT::METHANOL[0.3]&CYCLOHEXANE[0.7]");
-<<<<<<< HEAD
-    std::cout << "Methanol+cyclohexane: t=" << t << " t_calc=" << t_calc << " error=" << abs((t_calc/t) - 1) << std::endl; // !!!
-=======
->>>>>>> 97d3fbcd
     CHECK(abs((t_calc/t) - 1) < 1e-3);
 
     // set binary interaction parameter
@@ -2380,26 +2269,14 @@
 
     t = 403.574;
     t_calc = CoolProp::PropsSI("T","P", 274890.39985918,"Q", 0,"PCSAFT::WATER[0.9898662364]&ACETIC ACID[0.0101337636]");
-<<<<<<< HEAD
-    std::cout << "Water+Acetic acid: t=" << t << " t_calc=" << t_calc << " error=" << abs((t_calc/t) - 1) << std::endl; // !!!
-=======
->>>>>>> 97d3fbcd
     CHECK(abs((t_calc/t) - 1) < 1e-3);
 
     t = 372.774;
     t_calc = CoolProp::PropsSI("T","P", 72915.92217342,"Q", 0,"PCSAFT::WATER[0.2691800943]&ACETIC ACID[0.7308199057]");
-<<<<<<< HEAD
-    std::cout << "Water+Acetic acid: t=" << t << " t_calc=" << t_calc << " error=" << abs((t_calc/t) - 1) << std::endl; // !!!
-=======
->>>>>>> 97d3fbcd
     CHECK(abs((t_calc/t) - 1) < 2e-3);
 
     t = 298.15;
     t_calc = CoolProp::PropsSI("T","P", 2387.42669687,"Q", 0,"PCSAFT::Na+[0.0907304774758426]&Cl-[0.0907304774758426]&WATER[0.818539045048315]");
-<<<<<<< HEAD
-    std::cout << "Water+NaCl: t=" << t << " t_calc=" << t_calc << " error=" << abs((t_calc/t) - 1) << std::endl; // !!!
-=======
->>>>>>> 97d3fbcd
     CHECK(abs((t_calc/t) - 1) < 1e-2);
 }
 
