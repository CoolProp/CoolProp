#if defined(_MSC_VER)
#    ifndef _CRT_SECURE_NO_WARNINGS
#        define _CRT_SECURE_NO_WARNINGS
#    endif
#endif

#include <memory>

#include "HumidAirProp.h"

#include <cmath>
#include "Backends/Helmholtz/HelmholtzEOSBackend.h"
#include "Solvers.h"
#include "CoolPropTools.h"
#include "Ice.h"
#include "CoolProp.h"
#include "crossplatform_shared_ptr.h"
#include "Exceptions.h"
#include "Configuration.h"

#include <algorithm>  // std::next_permutation
#include <cstdlib>
#include <cmath>
#include <ctime>
#include <cstdio>
#include <string>
#include <iostream>
#include <list>
#include <stdexcept>
#include <array>
#include "externals/IF97/IF97.h"

// TODO that section of lazy stubs is a major code smell
/// This is a stub overload to help with all the strcmp calls below and avoid needing to rewrite all of them
std::size_t strcmp(const std::string& s, const std::string& e) {
    return s.compare(e);
}
std::size_t strcmp(const std::string& s, const char* e) {  // To avoid unnecessary constructors
    return s.compare(e);
}
std::size_t strcmp(const char* e, const std::string& s) {
    return -s.compare(e);
}

// This is a lazy stub function to avoid recoding all the strcpy calls below
void strcpy(std::string& s, const std::string& e) {
    s = e;
}

shared_ptr<CoolProp::HelmholtzEOSBackend> Water, Air;
shared_ptr<CoolProp::AbstractState> WaterIF97;

namespace HumidAir {
enum givens
{
    GIVEN_INVALID = 0,
    GIVEN_TDP,
    GIVEN_PSIW,
    GIVEN_HUMRAT,
    GIVEN_VDA,
    GIVEN_VHA,
    GIVEN_TWB,
    GIVEN_RH,
    GIVEN_ENTHALPY,
    GIVEN_ENTHALPY_HA,
    GIVEN_ENTROPY,
    GIVEN_ENTROPY_HA,
    GIVEN_T,
    GIVEN_P,
    GIVEN_VISC,
    GIVEN_COND,
    GIVEN_CP,
    GIVEN_CPHA,
    GIVEN_COMPRESSIBILITY_FACTOR,
    GIVEN_PARTIAL_PRESSURE_WATER,
    GIVEN_CV,
    GIVEN_CVHA,
    GIVEN_INTERNAL_ENERGY,
    GIVEN_INTERNAL_ENERGY_HA,
    GIVEN_SPEED_OF_SOUND,
    GIVEN_ISENTROPIC_EXPONENT
};

void _HAPropsSI_inputs(double p, const std::vector<givens>& input_keys, const std::vector<double>& input_vals, double& T, double& psi_w);
double _HAPropsSI_outputs(givens OutputType, double p, double T, double psi_w);  // TODO: reserved name
double MoleFractionWater(double T, double p, int HumInput, double InVal);

void check_fluid_instantiation() {
    if (!Water.get()) {
        Water.reset(new CoolProp::HelmholtzEOSBackend("Water"));
    }
    if (!WaterIF97.get()) {
        WaterIF97.reset(CoolProp::AbstractState::factory("IF97", "Water"));
    }
    if (!Air.get()) {
        Air.reset(new CoolProp::HelmholtzEOSBackend("Air"));
    }
};

static double epsilon = 0.621945, R_bar = 8.314472;
// TODO: use bools.
static int FlagUseVirialCorrelations = 0, FlagUseIsothermCompressCorrelation = 0, FlagUseIdealGasEnthalpyCorrelations = 0;
double f_factor(double T, double p);

// A central place to check bounds, should be used much more frequently
static inline bool check_bounds(const givens prop, const double& value, double& min_val, double& max_val) {
    // If limit checking is disabled, just accept the inputs, return true
    if (CoolProp::get_config_bool(DONT_CHECK_PROPERTY_LIMITS)) {
        return true;
    }
    if (!ValidNumber(value)) {
        return false;
    }

    switch (prop) {
        case GIVEN_P:
            min_val = 0.00001e6;
            max_val = 10e6;
            break;
        case GIVEN_T:
        case GIVEN_TDP:
        case GIVEN_TWB:
            min_val = -143.15 + 273.15;
            max_val = 350 + 273.15;
            break;
        case GIVEN_HUMRAT:
            min_val = 0.0;
            max_val = 10.0;
            break;
        case GIVEN_PSIW:
            min_val = 0.0;
            max_val = 0.94145;
            break;
        case GIVEN_RH:
            min_val = 0.0;
            max_val = 1.0;
            break;
        default:
            min_val = -_HUGE;
            max_val = _HUGE;
            break;
    }
    bool ret = !((value < min_val) || (value > max_val));
    return ret;
}

// A couple of convenience functions that are needed quite a lot
static double MM_Air() {
    check_fluid_instantiation();
    return Air->keyed_output(CoolProp::imolar_mass);
}
static double MM_Water() {
    check_fluid_instantiation();
    return Water->keyed_output(CoolProp::imolar_mass);
}
static double B_Air(double T) {
    check_fluid_instantiation();
    Air->specify_phase(CoolProp::iphase_gas);
    Air->update_DmolarT_direct(1e-12, T);
    Air->unspecify_phase();
    return Air->keyed_output(CoolProp::iBvirial);
}
static double dBdT_Air(double T) {
    check_fluid_instantiation();
    Air->specify_phase(CoolProp::iphase_gas);
    Air->update_DmolarT_direct(1e-12, T);
    Air->unspecify_phase();
    return Air->keyed_output(CoolProp::idBvirial_dT);
}
static double B_Water(double T) {
    check_fluid_instantiation();
    Water->specify_phase(CoolProp::iphase_gas);
    Water->update_DmolarT_direct(1e-12, T);
    Water->unspecify_phase();
    return Water->keyed_output(CoolProp::iBvirial);
}
static double dBdT_Water(double T) {
    check_fluid_instantiation();
    Water->specify_phase(CoolProp::iphase_gas);
    Water->update_DmolarT_direct(1e-12, T);
    Water->unspecify_phase();
    return Water->keyed_output(CoolProp::idBvirial_dT);
}
static double C_Air(double T) {
    check_fluid_instantiation();
    Air->specify_phase(CoolProp::iphase_gas);
    Air->update_DmolarT_direct(1e-12, T);
    Air->unspecify_phase();
    return Air->keyed_output(CoolProp::iCvirial);
}
static double dCdT_Air(double T) {
    check_fluid_instantiation();
    Air->specify_phase(CoolProp::iphase_gas);
    Air->update_DmolarT_direct(1e-12, T);
    Air->unspecify_phase();
    return Air->keyed_output(CoolProp::idCvirial_dT);
}
static double C_Water(double T) {
    check_fluid_instantiation();
    Water->specify_phase(CoolProp::iphase_gas);
    Water->update_DmolarT_direct(1e-12, T);
    Water->unspecify_phase();
    return Water->keyed_output(CoolProp::iCvirial);
}
static double dCdT_Water(double T) {
    check_fluid_instantiation();
    Water->specify_phase(CoolProp::iphase_gas);
    Water->update_DmolarT_direct(1e-12, T);
    Water->unspecify_phase();
    return Water->keyed_output(CoolProp::idCvirial_dT);
}
void UseVirialCorrelations(int flag) {
    if (flag == 0 || flag == 1) {
        FlagUseVirialCorrelations = flag;
    } else {
        printf("UseVirialCorrelations takes an integer, either 0 (no) or 1 (yes)\n");
    }
}
void UseIsothermCompressCorrelation(int flag) {
    if (flag == 0 || flag == 1) {
        FlagUseIsothermCompressCorrelation = flag;
    } else {
        printf("UseIsothermCompressCorrelation takes an integer, either 0 (no) or 1 (yes)\n");
    }
}
void UseIdealGasEnthalpyCorrelations(int flag) {
    if (flag == 0 || flag == 1) {
        FlagUseIdealGasEnthalpyCorrelations = flag;
    } else {
        printf("UseIdealGasEnthalpyCorrelations takes an integer, either 0 (no) or 1 (yes)\n");
    }
}
static double Brent_HAProps_W(givens OutputKey, double p, givens In1Name, double Input1, double TargetVal, double W_min, double W_max) {

    class BrentSolverResids : public CoolProp::FuncWrapper1D
    {
       private:
        givens OutputKey;
        double p;
        givens In1Key;
        double Input1, TargetVal;
        std::vector<givens> input_keys;
        std::vector<double> input_vals;

       public:
        BrentSolverResids(givens OutputKey, double p, givens In1Key, double Input1, double TargetVal)
          : OutputKey(OutputKey), p(p), In1Key(In1Key), Input1(Input1), TargetVal(TargetVal) {
            input_keys.resize(2);
            input_keys[0] = In1Key;
            input_keys[1] = GIVEN_HUMRAT;
            input_vals.resize(2);
            input_vals[0] = Input1;
        };

        double call(double W) {
            input_vals[1] = W;
            double T = _HUGE;
            double psi_w = _HUGE;
            _HAPropsSI_inputs(p, input_keys, input_vals, T, psi_w);
            if (CoolProp::get_debug_level() > 0) {
                std::cout << format("T: %g K, psi_w %g\n", T, psi_w);
            }
            return _HAPropsSI_outputs(OutputKey, p, T, psi_w) - TargetVal;
        }
    };

    BrentSolverResids BSR = BrentSolverResids(OutputKey, p, In1Name, Input1, TargetVal);

    // Now we need to check the bounds and make sure that they are ok (don't yield invalid output)
    // and actually bound the solution
    double r_min = BSR.call(W_min);
    bool W_min_valid = ValidNumber(r_min);
    double r_max = BSR.call(W_max);
    bool W_max_valid = ValidNumber(r_max);
    if (!W_min_valid && !W_max_valid) {
        throw CoolProp::ValueError(format("Both W_min [%g] and W_max [%g] yield invalid output values in Brent_HAProps_W", W_min, W_max));
    } else if (W_min_valid && !W_max_valid) {
        while (!W_max_valid) {
            // Reduce W_max until it works
            W_max = 0.95 * W_max + 0.05 * W_min;
            r_max = BSR.call(W_max);
            W_max_valid = ValidNumber(r_max);
        }
    } else if (!W_min_valid && W_max_valid) {
        while (!W_min_valid) {
            // Increase W_min until it works
            W_min = 0.95 * W_min + 0.05 * W_max;
            r_min = BSR.call(W_min);
            W_min_valid = ValidNumber(r_min);
        }
    }

    // Iterating for W,
    double W = 0.0;

    // We will do a secant call if the values at W_min and W_max have the same sign
    if (r_min * r_max > 0) {
        if (std::abs(r_min) < std::abs(r_max)) {
            W = CoolProp::Secant(BSR, W_min, 0.01 * W_min, 1e-7, 50);
        } else {
            W = CoolProp::Secant(BSR, W_max, -0.01 * W_max, 1e-7, 50);
        }
    } else {
        W = CoolProp::Brent(BSR, W_min, W_max, 1e-7, 1e-7, 50);
    }
    return W;
}

static double Brent_HAProps_T(givens OutputKey, double p, givens In1Name, double Input1, double TargetVal, double T_min, double T_max) {

    class BrentSolverResids : public CoolProp::FuncWrapper1D
    {
       private:
        givens OutputKey;
        double p;
        givens In1Key;
        double Input1, TargetVal;
        std::vector<givens> input_keys;
        std::vector<double> input_vals;

       public:
        BrentSolverResids(givens OutputKey, double p, givens In1Key, double Input1, double TargetVal)
          : OutputKey(OutputKey), p(p), In1Key(In1Key), Input1(Input1), TargetVal(TargetVal) {
            input_keys.resize(2);
            input_keys[0] = In1Key;
            input_keys[1] = GIVEN_T;
            input_vals.resize(2);
            input_vals[0] = Input1;
        };

        double call(double T_drybulb) {
            double psi_w = MoleFractionWater(T_drybulb, p, input_keys[0], input_vals[0]);
            double val = _HAPropsSI_outputs(OutputKey, p, T_drybulb, psi_w);
            return val - TargetVal;
        }
    };

    BrentSolverResids BSR = BrentSolverResids(OutputKey, p, In1Name, Input1, TargetVal);

    // Now we need to check the bounds and make sure that they are ok (don't yield invalid output)
    // and actually bound the solution
    double r_min = BSR.call(T_min);
    bool T_min_valid = ValidNumber(r_min);
    double r_max = BSR.call(T_max);
    bool T_max_valid = ValidNumber(r_max);
    if (!T_min_valid && !T_max_valid) {
        throw CoolProp::ValueError(format("Both T_min [%g] and T_max [%g] yield invalid output values in Brent_HAProps_T", T_min, T_max));
    } else if (T_min_valid && !T_max_valid) {
        while (!T_max_valid) {
            // Reduce T_max until it works
            T_max = 0.95 * T_max + 0.05 * T_min;
            r_max = BSR.call(T_max);
            T_max_valid = ValidNumber(r_max);
        }
    } else if (!T_min_valid && T_max_valid) {
        while (!T_min_valid) {
            // Increase T_min until it works
            T_min = 0.95 * T_min + 0.05 * T_max;
            r_min = BSR.call(T_min);
            T_min_valid = ValidNumber(r_min);
        }
    }

    double T = 0.0;

    // We will do a secant call if the values at T_min and T_max have the same sign
    if (r_min * r_max > 0) {
        if (std::abs(r_min) < std::abs(r_max)) {
            T = CoolProp::Secant(BSR, T_min, 0.01 * T_min, 1e-7, 50);
        } else {
            T = CoolProp::Secant(BSR, T_max, -0.01 * T_max, 1e-7, 50);
        }
    } else {
        double mach_eps = 1e-15;
        double tol = 1e-10;
        T = CoolProp::Brent(BSR, T_min, T_max, mach_eps, tol, 50);
    }
    return T;
}
static double Secant_Tdb_at_saturated_W(double psi_w, double p, double T_guess) {

    class BrentSolverResids : public CoolProp::FuncWrapper1D
    {
       private:
        double pp_water, psi_w, p;

       public:
        BrentSolverResids(double psi_w, double p) : pp_water(psi_w * p), psi_w(psi_w), p(p){};
        ~BrentSolverResids() = default;  // TODO: I'm leaving this in so I can leave that TODO, but you should not declare a destructor!

        double call(double T) {
            double p_ws = 0.0;
            if (T >= 273.16) {
                // Saturation pressure [Pa] using IF97 formulation
                p_ws = IF97::psat97(T);
            } else {
                // Sublimation pressure [Pa]
                p_ws = psub_Ice(T);
            }
            double f = f_factor(T, p);
            double pp_water_calc = f * p_ws;
            double psi_w_calc = pp_water_calc / p;
            return (psi_w_calc - psi_w) / psi_w;
        }
    };

    BrentSolverResids Resids(psi_w, p);

    double T = 0.0;

    try {
        T = CoolProp::Secant(Resids, T_guess, 0.1, 1e-7, 100);
        if (!ValidNumber(T)) {
            throw CoolProp::ValueError("Intermediate value for Tdb is invalid");
        }
    } catch (std::exception& e) {
        T = CoolProp::Brent(Resids, 100, 640, 1e-15, 1e-10, 100);
    }

    return T;
}

//static double Brent_Tdb_at_saturated_W(double psi_w, double p, double T_min, double T_max)
//{
//    double T;
//    class BrentSolverResids : public CoolProp::FuncWrapper1D
//    {
//    private:
//        double pp_water, psi_w, p;
//    public:
//        BrentSolverResids(double psi_w, double p) : psi_w(psi_w), p(p) { pp_water = psi_w*p; };
//        ~BrentSolverResids(){};
//
//        double call(double T){
//            double p_ws;
//            if (T>=273.16){
//                // Saturation pressure [Pa] using IF97 formulation
//                p_ws= IF97::psat97(T);
//            }
//            else{
//                // Sublimation pressure [Pa]
//                p_ws=psub_Ice(T);
//            }
//            double f = f_factor(T, p);
//            double pp_water_calc = f*p_ws;
//            double psi_w_calc = pp_water_calc/p;
//            return (psi_w_calc - psi_w)/psi_w;
//        }
//    };
//
//    BrentSolverResids Resids(psi_w, p);
//
//    T = CoolProp::Brent(Resids, 150, 350, 1e-16, 1e-7, 100);
//
//    return T;
//}

/*
static double Secant_HAProps_T(const std::string &OutputName, const std::string &Input1Name, double Input1, const std::string &Input2Name, double Input2, double TargetVal, double T_guess)
{
    // Use a secant solve in order to yield a target output value for HAProps by altering T
    double x1=0,x2=0,x3=0,y1=0,y2=0,eps=5e-7,f=999,T=300,change;
    int iter=1;
    std::string sT = "T";

    while ((iter<=3 || (std::abs(f)>eps && std::abs(change)>1e-10)) && iter<100)
    {
        if (iter==1){x1=T_guess; T=x1;}
        if (iter==2){x2=T_guess+0.001; T=x2;}
        if (iter>2) {T=x2;}
            f=HAPropsSI(OutputName,sT,T,Input1Name,Input1,Input2Name,Input2)-TargetVal;
        if (iter==1){y1=f;}
        if (iter>1)
        {
            y2=f;
            x3=x2-y2/(y2-y1)*(x2-x1);
            change = y2/(y2-y1)*(x2-x1);
            y1=y2; x1=x2; x2=x3;
        }
        iter=iter+1;
    }
    return T;
}
*/

<<<<<<< HEAD
static double Secant_HAProps_W(double p, double T, givens OutputType, double TargetVal, double W_guess) {
    // Use a secant solve in order to yield a target output value for HAProps by altering humidity ratio
    double x1 = 0;
    double x2 = 0;
    double x3 = 0;
    double y1 = 0;
    double y2 = 0;
    double eps = 1e-12;
    double f = 999;
    double W = 0.0001;
    int iter = 1;
    std::vector<givens> input_keys(2, GIVEN_T);
    input_keys[1] = GIVEN_HUMRAT;
    std::vector<double> input_vals(2, T);
    if (OutputType == GIVEN_TWB) {
        eps = 1e-7;
    }

    while ((iter <= 3 || std::abs(f) > eps) && iter < 100) {
        if (iter == 1) {
            x1 = W_guess;
            W = x1;
        }
        if (iter == 2) {
            x2 = W_guess * 1.1;
            W = x2;
        }
        if (iter > 2) {
            W = x2;
        }
        input_vals[1] = W;
        double _T = _HUGE;
        double psi_w = _HUGE;
        _HAPropsSI_inputs(p, input_keys, input_vals, _T, psi_w);
        f = _HAPropsSI_outputs(OutputType, p, T, psi_w) - TargetVal;
        if (iter == 1) {
            y1 = f;
        }
        if (iter > 1) {
            y2 = f;
            x3 = x2 - 0.5 * y2 / (y2 - y1) * (x2 - x1);
            y1 = y2;
            x1 = x2;
            x2 = x3;
        }
        iter = iter + 1;
    }
    return W;
}

=======
>>>>>>> d241e083
// Mixed virial components
static double _B_aw(double T) {
    check_fluid_instantiation();
    // Returns value in m^3/mol
    std::array<double, 4> a{0, 0.665687e2, -0.238834e3, -0.176755e3};
    std::array<double, 4> b{0, -0.237, -1.048, -3.183};
    double rhobarstar = 1000;
    double Tstar = 100;
    return 1 / rhobarstar * (a[1] * pow(T / Tstar, b[1]) + a[2] * pow(T / Tstar, b[2]) + a[3] * pow(T / Tstar, b[3]))
           / 1000;  // Correlation has units of dm^3/mol, to convert to m^3/mol, divide by 1000
}

static double _dB_aw_dT(double T) {
    check_fluid_instantiation();
    // Returns value in m^3/mol
    std::array<double, 4> a{0, 0.665687e2, -0.238834e3, -0.176755e3};
    std::array<double, 4> b{0, -0.237, -1.048, -3.183};
    double rhobarstar = 1000;
    double Tstar = 100;
    return 1 / rhobarstar / Tstar
           * (a[1] * b[1] * pow(T / Tstar, b[1] - 1) + a[2] * b[2] * pow(T / Tstar, b[2] - 1) + a[3] * b[3] * pow(T / Tstar, b[3] - 1))
           / 1000;  // Correlation has units of dm^3/mol/K, to convert to m^3/mol/K, divide by 1000
}

static double _C_aaw(double T) {
    check_fluid_instantiation();
    // Function return has units of m^6/mol^2
    std::array<double, 6> c{0, 0.482737e3, 0.105678e6, -0.656394e8, 0.294442e11, -0.319317e13};
    double rhobarstar = 1000;
    double Tstar = 1;
    double summer = 0;
    for (int i = 1; i <= 5; ++i) {  // TODO: Why declare the 0 in the array above if you are going to skip it
        summer += c[i] * pow(T / Tstar, 1 - i);
    }
    return 1.0 / rhobarstar / rhobarstar * summer / 1e6;  // Correlation has units of dm^6/mol^2, to convert to m^6/mol^2 divide by 1e6
}

static double _dC_aaw_dT(double T) {
    check_fluid_instantiation();
    // Function return in units of m^6/mol^2/K
    std::array<double, 6> c{0, 0.482737e3, 0.105678e6, -0.656394e8, 0.294442e11, -0.319317e13};
    double rhobarstar = 1000;
    double Tstar = 1;
    double summer = 0;
    for (int i = 2; i <= 5; ++i) {  // TODO: confirm that it's normal that it starts at 2, add a comment explaining why
        summer += c[i] * (1 - i) * pow(T / Tstar, -i);
    }
    return 1.0 / rhobarstar / rhobarstar / Tstar * summer / 1e6;  // Correlation has units of dm^6/mol^2/K, to convert to m^6/mol^2/K divide by 1e6
}

static double _C_aww(double T) {
    check_fluid_instantiation();
    // Function return has units of m^6/mol^2
    std::array<double, 5> d{0, -0.1072887e2, 0.347804e4, -0.383383e6, 0.334060e8};
    double rhobarstar = 1;
    double Tstar = 1;
    double summer = 0;
    for (int i = 1; i <= 4; ++i) {
        summer += d[i] * pow(T / Tstar, 1 - i);
    }
    return -1.0 / rhobarstar / rhobarstar * exp(summer) / 1e6;  // Correlation has units of dm^6/mol^2, to convert to m^6/mol^2 divide by 1e6
}

static double _dC_aww_dT(double T) {
    check_fluid_instantiation();
    // Function return in units of m^6/mol^2/K
    std::array<double, 5> d{0, -0.1072887e2, 0.347804e4, -0.383383e6, 0.334060e8};
    double rhobarstar = 1;
    double Tstar = 1;
    double summer1 = 0;
    double summer2 = 0;
    for (int i = 1; i <= 4; ++i) {
        summer1 += d[i] * pow(T / Tstar, 1 - i);
    }
    for (int i = 2; i <= 4; ++i) {
        summer2 += d[i] * (1 - i) * pow(T / Tstar, -i);
    }
    return -1.0 / rhobarstar / rhobarstar / Tstar * exp(summer1) * summer2
           / 1e6;  // Correlation has units of dm^6/mol^2/K, to convert to m^6/mol^2/K divide by 1e6
}

static double B_m(double T, double psi_w) {
    // Bm has units of m^3/mol
    double B_aa = 0.0;
    double B_ww = 0.0;
    if (FlagUseVirialCorrelations == 1) {
        B_aa = -0.000721183853646 + 1.142682674467e-05 * T - 8.838228412173e-08 * pow(T, 2) + 4.104150642775e-10 * pow(T, 3)
               - 1.192780880645e-12 * pow(T, 4) + 2.134201312070e-15 * pow(T, 5) - 2.157430412913e-18 * pow(T, 6) + 9.453830907795e-22 * pow(T, 7);
        B_ww = -10.8963128394 + 2.439761625859e-01 * T - 2.353884845100e-03 * pow(T, 2) + 1.265864734412e-05 * pow(T, 3)
               - 4.092175700300e-08 * pow(T, 4) + 7.943925411344e-11 * pow(T, 5) - 8.567808759123e-14 * pow(T, 6) + 3.958203548563e-17 * pow(T, 7);
    } else {
        B_aa = B_Air(T);    // [m^3/mol]
        B_ww = B_Water(T);  // [m^3/mol]
    }

    double B_aw = _B_aw(T);  // [m^3/mol]
    return pow(1 - psi_w, 2) * B_aa + 2 * (1 - psi_w) * psi_w * B_aw + psi_w * psi_w * B_ww;
}

static double dB_m_dT(double T, double psi_w) {
    //dBm_dT has units of m^3/mol/K
    double dB_dT_aa = 0.0;
    double dB_dT_ww = 0.0;
    if (FlagUseVirialCorrelations) {
        dB_dT_aa = 1.65159324353e-05 - 3.026130954749e-07 * T + 2.558323847166e-09 * pow(T, 2) - 1.250695660784e-11 * pow(T, 3)
                   + 3.759401946106e-14 * pow(T, 4) - 6.889086380822e-17 * pow(T, 5) + 7.089457032972e-20 * pow(T, 6)
                   - 3.149942145971e-23 * pow(T, 7);
        dB_dT_ww = 0.65615868848 - 1.487953162679e-02 * T + 1.450134660689e-04 * pow(T, 2) - 7.863187630094e-07 * pow(T, 3)
                   + 2.559556607010e-09 * pow(T, 4) - 4.997942221914e-12 * pow(T, 5) + 5.417678681513e-15 * pow(T, 6)
                   - 2.513856275241e-18 * pow(T, 7);
    } else {
        dB_dT_aa = dBdT_Air(T);    // [m^3/mol]
        dB_dT_ww = dBdT_Water(T);  // [m^3/mol]
    }
    double dB_dT_aw = _dB_aw_dT(T);  // [m^3/mol]
    return pow(1 - psi_w, 2) * dB_dT_aa + 2 * (1 - psi_w) * psi_w * dB_dT_aw + psi_w * psi_w * dB_dT_ww;
}

static double C_m(double T, double psi_w) {
    // Cm has units of m^6/mol^2
    double C_aaa = 0.0;
    double C_www = 0.0;
    if (FlagUseVirialCorrelations) {
        C_aaa = 1.29192158975e-08 - 1.776054020409e-10 * T + 1.359641176409e-12 * pow(T, 2) - 6.234878717893e-15 * pow(T, 3)
                + 1.791668730770e-17 * pow(T, 4) - 3.175283581294e-20 * pow(T, 5) + 3.184306136120e-23 * pow(T, 6) - 1.386043640106e-26 * pow(T, 7);
        C_www = -0.580595811134 + 1.365952762696e-02 * T - 1.375986293288e-04 * pow(T, 2) + 7.687692259692e-07 * pow(T, 3)
                - 2.571440816920e-09 * pow(T, 4) + 5.147432221082e-12 * pow(T, 5) - 5.708156494894e-15 * pow(T, 6) + 2.704605721778e-18 * pow(T, 7);
    } else {
        C_aaa = C_Air(T);    //[m^6/mol^2]
        C_www = C_Water(T);  //[m^6/mol^2]
    }
    double C_aaw = _C_aaw(T);  //[m^6/mol^2]
    double C_aww = _C_aww(T);  //[m^6/mol^2]
    return pow(1 - psi_w, 3) * C_aaa + 3 * pow(1 - psi_w, 2) * psi_w * C_aaw + 3 * (1 - psi_w) * psi_w * psi_w * C_aww + pow(psi_w, 3) * C_www;
}

static double dC_m_dT(double T, double psi_w) {
    // dCm_dT has units of m^6/mol^2/K

    double dC_dT_aaa = 0.0;
    double dC_dT_www = 0.0;
    // NDG for fluid EOS for virial terms
    if (FlagUseVirialCorrelations) {
        dC_dT_aaa = -2.46582342273e-10 + 4.425401935447e-12 * T - 3.669987371644e-14 * pow(T, 2) + 1.765891183964e-16 * pow(T, 3)
                    - 5.240097805744e-19 * pow(T, 4) + 9.502177003614e-22 * pow(T, 5) - 9.694252610339e-25 * pow(T, 6)
                    + 4.276261986741e-28 * pow(T, 7);
        dC_dT_www = 0.0984601196142 - 2.356713397262e-03 * T + 2.409113323685e-05 * pow(T, 2) - 1.363083778715e-07 * pow(T, 3)
                    + 4.609623799524e-10 * pow(T, 4) - 9.316416405390e-13 * pow(T, 5) + 1.041909136255e-15 * pow(T, 6)
                    - 4.973918480607e-19 * pow(T, 7);
    } else {
        dC_dT_aaa = dCdT_Air(T);    // [m^6/mol^2]
        dC_dT_www = dCdT_Water(T);  // [m^6/mol^2]
    }
    double dC_dT_aaw = _dC_aaw_dT(T);  // [m^6/mol^2]
    double dC_dT_aww = _dC_aww_dT(T);  // [m^6/mol^2]
    return pow(1 - psi_w, 3) * dC_dT_aaa + 3 * pow(1 - psi_w, 2) * psi_w * dC_dT_aaw + 3 * (1 - psi_w) * psi_w * psi_w * dC_dT_aww
           + pow(psi_w, 3) * dC_dT_www;
}
double HumidityRatio(double psi_w) {
    return psi_w * epsilon / (1 - psi_w);
}

static double HenryConstant(double T) {
    // Result has units of 1/Pa
    double Tc = 647.096;
    double Tr = T / Tc;
    double tau = 1 - Tr;
    double p_ws = IF97::psat97(T);  //[Pa]
    double beta_N2 = p_ws * exp(-9.67578 / Tr + 4.72162 * pow(tau, 0.355) / Tr + 11.70585 * pow(Tr, -0.41) * exp(tau));
    double beta_O2 = p_ws * exp(-9.44833 / Tr + 4.43822 * pow(tau, 0.355) / Tr + 11.42005 * pow(Tr, -0.41) * exp(tau));
    double beta_Ar = p_ws * exp(-8.40954 / Tr + 4.29587 * pow(tau, 0.355) / Tr + 10.52779 * pow(Tr, -0.41) * exp(tau));
    double beta_a = 1 / (0.7812 / beta_N2 + 0.2095 / beta_O2 + 0.0093 / beta_Ar);
    return 1 / (1.01325 * beta_a);
}
double isothermal_compressibility(double T, double p) {
    double k_T = 0.0;

    if (T > 273.16) {
        if (FlagUseIsothermCompressCorrelation) {
            k_T = 1.6261876614E-22 * pow(T, 6) - 3.3016385196E-19 * pow(T, 5) + 2.7978984577E-16 * pow(T, 4) - 1.2672392901E-13 * pow(T, 3)
                  + 3.2382864853E-11 * pow(T, 2) - 4.4318979503E-09 * T + 2.5455947289E-07;
        } else {
            // Use IF97 to do the P,T call
            WaterIF97->update(CoolProp::PT_INPUTS, p, T);
            Water->update(CoolProp::DmassT_INPUTS, WaterIF97->rhomass(), T);
            k_T = Water->keyed_output(CoolProp::iisothermal_compressibility);
        }
    } else {
        k_T = IsothermCompress_Ice(T, p);  //[1/Pa]
    }
    return k_T;
}

double f_factor(double T, double p) {

    double f = 0;
    double Rbar = 8.314371;
    double eps = 1e-8;
    double x1 = 0;
    double x2 = 0;
    double y1 = 0;
    int iter = 1;

    double p_ws = 0.0;
    double vbar_ws = 0.0;
    double beta_H = 0.0;
    // Saturation pressure [Pa]
    if (T > 273.16) {
        // It is liquid water
        Water->update(CoolProp::QT_INPUTS, 0, T);
        p_ws = Water->p();
        vbar_ws = 1.0 / Water->keyed_output(CoolProp::iDmolar);  //[m^3/mol]
        beta_H = HenryConstant(T);                               //[1/Pa]
    } else {
        // It is ice
        p_ws = psub_Ice(T);  // [Pa]
        beta_H = 0;
        vbar_ws = dg_dp_Ice(T, p) * MM_Water();  //[m^3/mol]
    }

    double k_T = isothermal_compressibility(T, p);  //[1/Pa]

    // Hermann: In the iteration process of the enhancement factor in Eq. (3.25), k_T is set to zero for pw,s (T) > p.
    if (p_ws > p) {
        k_T = 0;
        beta_H = 0;
    }

    double B_aa = 0.0;
    double C_aaa = 0.0;
    double B_ww = 0.0;
    double C_www = 0.0;
    // NDG for fluid EOS for virial terms
    if (FlagUseVirialCorrelations) {
        B_aa = -0.000721183853646 + 1.142682674467e-05 * T - 8.838228412173e-08 * pow(T, 2) + 4.104150642775e-10 * pow(T, 3)
               - 1.192780880645e-12 * pow(T, 4) + 2.134201312070e-15 * pow(T, 5) - 2.157430412913e-18 * pow(T, 6) + 9.453830907795e-22 * pow(T, 7);
        B_ww = -10.8963128394 + 2.439761625859e-01 * T - 2.353884845100e-03 * pow(T, 2) + 1.265864734412e-05 * pow(T, 3)
               - 4.092175700300e-08 * pow(T, 4) + 7.943925411344e-11 * pow(T, 5) - 8.567808759123e-14 * pow(T, 6) + 3.958203548563e-17 * pow(T, 7);
        C_aaa = 1.29192158975e-08 - 1.776054020409e-10 * T + 1.359641176409e-12 * pow(T, 2) - 6.234878717893e-15 * pow(T, 3)
                + 1.791668730770e-17 * pow(T, 4) - 3.175283581294e-20 * pow(T, 5) + 3.184306136120e-23 * pow(T, 6) - 1.386043640106e-26 * pow(T, 7);
        C_www = -0.580595811134 + 1.365952762696e-02 * T - 1.375986293288e-04 * pow(T, 2) + 7.687692259692e-07 * pow(T, 3)
                - 2.571440816920e-09 * pow(T, 4) + 5.147432221082e-12 * pow(T, 5) - 5.708156494894e-15 * pow(T, 6) + 2.704605721778e-18 * pow(T, 7);
    } else {
        B_aa = B_Air(T);     // [m^3/mol]
        C_aaa = C_Air(T);    // [m^6/mol^2]
        B_ww = B_Water(T);   // [m^3/mol]
        C_www = C_Water(T);  // [m^6/mol^2]
    }
    double B_aw = _B_aw(T);    //[m^3/mol]
    double C_aaw = _C_aaw(T);  //[m^6/mol^2]
    double C_aww = _C_aww(T);  //[m^6/mol^2]

    // Use a little secant loop to find f iteratively
    // Start out with a guess value of 1 for f
    double change = _HUGE;
    while ((iter <= 3 || change > eps) && iter < 100) {
        if (iter == 1) {
            x1 = 1.00;
            f = x1;
        }
        if (iter == 2) {
            x2 = 1.00 + 0.000001;
            f = x2;
        }
        if (iter > 2) {
            f = x2;
        }

        // Left-hand-side of Equation 3.25
        double LHS = log(f);
        // Eqn 3.24
        double psi_ws = f * p_ws / p;

        // All the terms forming the RHS of Eqn 3.25
        double line1 =
          ((1 + k_T * p_ws) * (p - p_ws) - k_T * (p * p - p_ws * p_ws) / 2.0) / (Rbar * T) * vbar_ws + log(1 - beta_H * (1 - psi_ws) * p);
        double line2 = pow(1 - psi_ws, 2) * p / (Rbar * T) * B_aa - 2 * pow(1 - psi_ws, 2) * p / (Rbar * T) * B_aw
                       - (p - p_ws - pow(1 - psi_ws, 2) * p) / (Rbar * T) * B_ww;
        double line3 = pow(1 - psi_ws, 3) * p * p / pow(Rbar * T, 2) * C_aaa
                       + (3 * pow(1 - psi_ws, 2) * (1 - 2 * (1 - psi_ws)) * p * p) / (2 * pow(Rbar * T, 2)) * C_aaw;
        double line4 = -3 * pow(1 - psi_ws, 2) * psi_ws * p * p / pow(Rbar * T, 2) * C_aww
                       - ((3 - 2 * psi_ws) * psi_ws * psi_ws * p * p - p_ws * p_ws) / (2 * pow(Rbar * T, 2)) * C_www;
        double line5 = -(pow(1 - psi_ws, 2) * (-2 + 3 * psi_ws) * psi_ws * p * p) / pow(Rbar * T, 2) * B_aa * B_ww;
        double line6 = -(2 * pow(1 - psi_ws, 3) * (-1 + 3 * psi_ws) * p * p) / pow(Rbar * T, 2) * B_aa * B_aw;
        double line7 = (6 * pow(1 - psi_ws, 2) * psi_ws * psi_ws * p * p) / pow(Rbar * T, 2) * B_ww * B_aw
                       - (3 * pow(1 - psi_ws, 4) * p * p) / (2 * pow(Rbar * T, 2)) * B_aa * B_aa;
        double line8 = -(2 * pow(1 - psi_ws, 2) * psi_ws * (-2 + 3 * psi_ws) * p * p) / pow(Rbar * T, 2) * B_aw * B_aw
                       - (p_ws * p_ws - (4 - 3 * psi_ws) * pow(psi_ws, 3) * p * p) / (2 * pow(Rbar * T, 2)) * B_ww * B_ww;
        double RHS = line1 + line2 + line3 + line4 + line5 + line6 + line7 + line8;

        if (iter == 1) {
            y1 = LHS - RHS;
        }
        if (iter > 1) {
            double y2 = LHS - RHS;
            double x3 = x2 - y2 / (y2 - y1) * (x2 - x1);
            change = std::abs(y2 / (y2 - y1) * (x2 - x1));
            y1 = y2;
            x1 = x2;
            x2 = x3;
        }
        iter = iter + 1;
    }
    if (f >= 1.0) {
        return f;
    }

    return 1.0;
}
void HAHelp() {
    printf("Sorry, Need to update!");
}
int returnHumAirCode(const char* Code) {
    if (strcmp(Code, "GIVEN_TDP") == 0) {
        return GIVEN_TDP;
    } else if (strcmp(Code, "GIVEN_HUMRAT") == 0) {
        return GIVEN_HUMRAT;
    } else if (strcmp(Code, "GIVEN_TWB") == 0) {
        return GIVEN_TWB;
    } else if (strcmp(Code, "GIVEN_RH") == 0) {
        return GIVEN_RH;
    } else if (strcmp(Code, "GIVEN_ENTHALPY") == 0) {
        return GIVEN_ENTHALPY;
    } else {
        fprintf(stderr, "Code to returnHumAirCode in HumAir.c [%s] not understood", Code);
        return -1;
    }
}

double Viscosity(double T, double p, double psi_w) {
    /*
    Using the method of:

    P.T. Tsilingiris, 2009, Thermophysical and transport properties of humid air at temperature range between 0 and 100 oC, Energy Conversion and Management, 49, 1098-1010

    but using the detailed measurements for pure fluid from IAPWS formulations
    */
    double Mw = MM_Water();
    double Ma = MM_Air();
    // Viscosity of dry air at dry-bulb temp and total pressure
    Air->update(CoolProp::PT_INPUTS, p, T);
    double mu_a = Air->keyed_output(CoolProp::iviscosity);
    // Saturated water vapor of pure water at total pressure
    Water->update(CoolProp::PQ_INPUTS, p, 1);
    double mu_w = Water->keyed_output(CoolProp::iviscosity);
    double Phi_av = sqrt(2.0) / 4.0 * pow(1 + Ma / Mw, -0.5) * pow(1 + sqrt(mu_a / mu_w) * pow(Mw / Ma, 0.25), 2);  //[-]
    double Phi_va = sqrt(2.0) / 4.0 * pow(1 + Mw / Ma, -0.5) * pow(1 + sqrt(mu_w / mu_a) * pow(Ma / Mw, 0.25), 2);  //[-]
    return (1 - psi_w) * mu_a / ((1 - psi_w) + psi_w * Phi_av) + psi_w * mu_w / (psi_w + (1 - psi_w) * Phi_va);
}
double Conductivity(double T, double p, double psi_w) {
    /*
    Using the method of:

    P.T. Tsilingiris, 2009, Thermophysical and transport properties of humid air at temperature range between 0 and 100 oC, Energy Conversion and Management, 49, 1098-1010

    but using the detailed measurements for pure fluid from IAPWS formulations
    */
    double Mw = MM_Water();
    double Ma = MM_Air();

    // Viscosity of dry air at dry-bulb temp and total pressure
    Air->update(CoolProp::PT_INPUTS, p, T);
    double mu_a = Air->keyed_output(CoolProp::iviscosity);
    double k_a = Air->keyed_output(CoolProp::iconductivity);
    // Conductivity of saturated pure water at total pressure
    Water->update(CoolProp::PQ_INPUTS, p, 1);
    double mu_w = Water->keyed_output(CoolProp::iviscosity);
    double k_w = Water->keyed_output(CoolProp::iconductivity);
    double Phi_av = sqrt(2.0) / 4.0 * pow(1 + Ma / Mw, -0.5) * pow(1 + sqrt(mu_a / mu_w) * pow(Mw / Ma, 0.25), 2);  //[-]
    double Phi_va = sqrt(2.0) / 4.0 * pow(1 + Mw / Ma, -0.5) * pow(1 + sqrt(mu_w / mu_a) * pow(Ma / Mw, 0.25), 2);  //[-]
    return (1 - psi_w) * k_a / ((1 - psi_w) + psi_w * Phi_av) + psi_w * k_w / (psi_w + (1 - psi_w) * Phi_va);
}
/**
 @param T Temperature in K
 @param p Pressure in Pa
 @param psi_w Water mole fraction in mol_w/mol_ha
 @returns v Molar volume on a humid-air basis in m^3/mol_ha
 */
double MolarVolume(double T, double p, double psi_w) {
    // Output in m^3/mol_ha
    double v_bar = 0;
    double R_bar = 8.314472;
    double x1 = 0;
    double x2 = 0;
    double y1 = 0;

    // -----------------------------
    // Iteratively find molar volume
    // -----------------------------

    // Start by assuming it is an ideal gas to get initial guess
    double v_bar0 = R_bar * T / p;  // [m^3/mol_ha]

    // Bring outside the loop since not a function of v_bar
    double Bm = B_m(T, psi_w);
    double Cm = C_m(T, psi_w);

    int iter = 1;
    double eps = 1e-11;
    double resid = 999;
    while ((iter <= 3 || std::abs(resid) > eps) && iter < 100) {
        if (iter == 1) {
            x1 = v_bar0;
            v_bar = x1;
        }
        if (iter == 2) {
            x2 = v_bar0 + 0.000001;
            v_bar = x2;
        }
        if (iter > 2) {
            v_bar = x2;
        }

        // want v_bar in m^3/mol_ha and R_bar in J/mol_ha-K
        resid = (p - (R_bar)*T / v_bar * (1 + Bm / v_bar + Cm / (v_bar * v_bar))) / p;

        if (iter == 1) {
            y1 = resid;
        }
        if (iter > 1) {
            double y2 = resid;
            double x3 = x2 - y2 / (y2 - y1) * (x2 - x1);
            y1 = y2;
            x1 = x2;
            x2 = x3;
        }
        iter = iter + 1;
    }
    return v_bar;  // [J/mol_ha]
}
double Pressure(double T, double v_bar, double psi_w) {
    double R_bar = 8.314472;
    double Bm = B_m(T, psi_w);
    double Cm = C_m(T, psi_w);
    return (R_bar)*T / v_bar * (1 + Bm / v_bar + Cm / (v_bar * v_bar));
}
double IdealGasMolarEnthalpy_Water(double T, double p) {
    // Ideal-Gas contribution to enthalpy of water
    double hbar_w_0 = -0.01102303806;  //[J/mol]

    // Calculate the offset in the water enthalpy from a given state with a known (desired) enthalpy
    double Tref = 473.15;
    double vmolarref = 0.038837428192186184;
    double href = 51885.582451893446;
    Water->update(CoolProp::DmolarT_INPUTS, 1 / vmolarref, Tref);
    double tauref = Water->keyed_output(CoolProp::iT_reducing) / Tref;  //[no units]
    double href_EOS = R_bar * Tref * (1 + tauref * Water->keyed_output(CoolProp::idalpha0_dtau_constdelta));
    double hoffset = href - href_EOS;

    double tau = Water->keyed_output(CoolProp::iT_reducing) / T;
    Water->specify_phase(CoolProp::iphase_gas);
    Water->update_DmolarT_direct(p / (R_bar * T), T);
    Water->unspecify_phase();
    double hbar_w = hbar_w_0 + hoffset + R_bar * T * (1 + tau * Water->keyed_output(CoolProp::idalpha0_dtau_constdelta));
    return hbar_w;
}
double IdealGasMolarEntropy_Water(double T, double p) {
    // Serious typo in RP-1485 - should use total pressure rather than
    // reference pressure in density calculation for water vapor molar entropy

    double R_bar = 8.314371;  //[J/mol/K]

    // Calculate the offset in the water entropy from a given state with a known (desired) entropy
    double Tref = 473.15, pref = 101325, sref = 141.18297895840303;
    Water->update(CoolProp::DmolarT_INPUTS, pref / (R_bar * Tref), Tref);
    double tauref = Water->keyed_output(CoolProp::iT_reducing) / Tref;  //[no units]
    double sref_EOS = R_bar * (tauref * Water->keyed_output(CoolProp::idalpha0_dtau_constdelta) - Water->keyed_output(CoolProp::ialpha0));
    double soffset = sref - sref_EOS;

    // Now calculate it based on the given inputs
    double tau = Water->keyed_output(CoolProp::iT_reducing) / T;
    Water->specify_phase(CoolProp::iphase_gas);
    Water->update(CoolProp::DmolarT_INPUTS, p / (R_bar * T), T);
    Water->unspecify_phase();
    double sbar_w =
      soffset + R_bar * (tau * Water->keyed_output(CoolProp::idalpha0_dtau_constdelta) - Water->keyed_output(CoolProp::ialpha0));  //[kJ/kmol/K]
    return sbar_w;
}
double IdealGasMolarEnthalpy_Air(double T, double p) {
    // Ideal-Gas contribution to enthalpy of air
    double hbar_a_0 = -7914.149298;  //[J/mol]

    const double R_bar_Lemmon = 8.314510;  //[J/mol/K]
    // Calculate the offset in the air enthalpy from a given state with a known (desired) enthalpy
    double Tref = 473.15;
    double vmolarref = 0.038837428192186184;
    double href = 13782.240592933371;
    Air->update(CoolProp::DmolarT_INPUTS, 1 / vmolarref, Tref);
    double tauref = 132.6312 / Tref;  //[no units]
    double href_EOS = R_bar_Lemmon * Tref * (1 + tauref * Air->keyed_output(CoolProp::idalpha0_dtau_constdelta));
    double hoffset = href - href_EOS;

    // Tj is given by 132.6312 K
    double tau = 132.6312 / T;
    // Now calculate it based on the given inputs
    Air->specify_phase(CoolProp::iphase_gas);
    Air->update_DmolarT_direct(p / (R_bar * T), T);
    Air->unspecify_phase();
    double hbar_a = hbar_a_0 + hoffset + R_bar_Lemmon * T * (1 + tau * Air->keyed_output(CoolProp::idalpha0_dtau_constdelta));  //[J/mol]
    return hbar_a;
}

// TODO: I AM STOPPING HERE
double IdealGasMolarEntropy_Air(double T, double vmolar_a) {
    double sbar_0_Lem, tau, sbar_a, R_bar_Lemmon = 8.314510, T0 = 273.15, p0 = 101325, vmolar_a_0;

    // Ideal-Gas contribution to entropy of air
    sbar_0_Lem = -196.1375815;  //[J/mol/K]

    vmolar_a_0 = R_bar_Lemmon * T0 / p0;  //[m^3/mol]

    // Calculate the offset in the air entropy from a given state with a known (desired) entropy
    double Tref = 473.15, vmolarref = 0.038837605637863169, sref = 212.22365283759311;
    Air->update(CoolProp::DmolarT_INPUTS, 1 / vmolar_a_0, Tref);
    double tauref = 132.6312 / Tref;  //[no units]
    double sref_EOS = R_bar_Lemmon * (tauref * Air->keyed_output(CoolProp::idalpha0_dtau_constdelta) - Air->keyed_output(CoolProp::ialpha0))
                      + R_bar_Lemmon * log(vmolarref / vmolar_a_0);
    double soffset = sref - sref_EOS;

    // Tj and rhoj are given by 132.6312 and 302.5507652 respectively
    tau = 132.6312 / T;  //[no units]

    Air->specify_phase(CoolProp::iphase_gas);
    Air->update_DmolarT_direct(1 / vmolar_a_0, T);
    Air->unspecify_phase();
    sbar_a = sbar_0_Lem + soffset
             + R_bar_Lemmon * (tau * Air->keyed_output(CoolProp::idalpha0_dtau_constdelta) - Air->keyed_output(CoolProp::ialpha0))
             + R_bar_Lemmon * log(vmolar_a / vmolar_a_0);  //[J/mol/K]

    return sbar_a;  //[J/mol[air]/K]
}

/**
 @param T Temperature, in K
 @param p Pressure (not used)
 @param psi_w Water mole fraction (mol_w/mol_ha)
 @param vmolar Mixture molar volume in m^3/mol_ha
 @returns h_ha Mixture molar enthalpy on a humid air basis in J/mol_ha
 */
double MolarEnthalpy(double T, double p, double psi_w, double vmolar) {
    // In units of kJ/kmol

    // vbar (molar volume) in m^3/kg

    double hbar_0, hbar_a, hbar_w, hbar, R_bar = 8.314472;
    // ----------------------------------------
    //      Enthalpy
    // ----------------------------------------
    // Constant for enthalpy
    // Not clear why getting rid of this term yields the correct values in the table, but enthalpies are equal to an additive constant, so not a big deal
    hbar_0 = 0.0;  //2.924425468; //[kJ/kmol]

    if (FlagUseIdealGasEnthalpyCorrelations) {
        hbar_w = 2.7030251618E-03 * T * T + 3.1994361015E+01 * T + 3.6123174929E+04;
        hbar_a = 9.2486716590E-04 * T * T + 2.8557221776E+01 * T - 7.8616129429E+03;
    } else {
        hbar_w = IdealGasMolarEnthalpy_Water(T, p);  // [J/mol[water]]
        hbar_a = IdealGasMolarEnthalpy_Air(T, p);    // [J/mol[dry air]]
    }

    // If the user changes the reference state for water or Air, we need to ensure that the values returned from this
    // function are always the same as the formulation expects.  Therefore we can use a state point for which we know what the
    // enthalpy should be and then correct the calculated values for the enthalpy.

    hbar = hbar_0 + (1 - psi_w) * hbar_a + psi_w * hbar_w
           + R_bar * T * ((B_m(T, psi_w) - T * dB_m_dT(T, psi_w)) / vmolar + (C_m(T, psi_w) - T / 2.0 * dC_m_dT(T, psi_w)) / (vmolar * vmolar));
    return hbar;  //[J/mol_ha]
}
double MolarInternalEnergy(double T, double p, double psi_w, double vmolar) {
    return MolarEnthalpy(T, p, psi_w, vmolar) - p * vmolar;
}
double MassEnthalpy_per_kgha(double T, double p, double psi_w) {
    double vmolar = MolarVolume(T, p, psi_w);                   //[m^3/mol_ha]
    double h_bar = MolarEnthalpy(T, p, psi_w, vmolar);          //[J/mol_ha]
    double M_ha = MM_Water() * psi_w + (1 - psi_w) * 0.028966;  // [kg_ha/mol_ha]
    return h_bar / M_ha;                                        //[J/kg_ha]
}
double MassEnthalpy_per_kgda(double T, double p, double psi_w) {
    double vmolar = MolarVolume(T, p, psi_w);                   //[m^3/mol_ha]
    double h_bar = MolarEnthalpy(T, p, psi_w, vmolar);          //[J/mol_ha]
    double W = HumidityRatio(psi_w);                            //[kg_w/kg_da] // (1+W) is kg_ha/kg_da
    double M_ha = MM_Water() * psi_w + (1 - psi_w) * 0.028966;  // [kg_ha/mol_ha]
    return h_bar * (1 + W) / M_ha;                              //[J/kg_da]
}
double MassInternalEnergy_per_kgha(double T, double p, double psi_w) {
    double vmolar = MolarVolume(T, p, psi_w);                   //[m^3/mol_ha]
    double h_bar = MolarInternalEnergy(T, p, psi_w, vmolar);    //[J/mol_ha]
    double M_ha = MM_Water() * psi_w + (1 - psi_w) * 0.028966;  // [kg_ha/mol_ha]
    return h_bar / M_ha;                                        //[J/kg_ha]
}
double MassInternalEnergy_per_kgda(double T, double p, double psi_w) {
    double vmolar = MolarVolume(T, p, psi_w);                   //[m^3/mol_ha]
    double h_bar = MolarInternalEnergy(T, p, psi_w, vmolar);    //[J/mol_da]
    double W = HumidityRatio(psi_w);                            //[kg_w/kg_da] // (1+W) is kg_ha/kg_da
    double M_ha = MM_Water() * psi_w + (1 - psi_w) * 0.028966;  // [kg_ha/mol_ha]
    return h_bar * (1 + W) / M_ha;                              //[J/kg_da]
}

/**
 @param T Temperature, in K
 @param p Pressure (not used)
 @param psi_w Water mole fraction (mol_w/mol_ha)
 @param v_bar Mixture molar volume in m^3/mol_ha
 @returns s_ha Mixture molar entropy on a humid air basis in J/mol_ha/K
 */
double MolarEntropy(double T, double p, double psi_w, double v_bar) {
    // vbar (molar volume) in m^3/mol
    double x1 = 0, x2 = 0, x3 = 0, y1 = 0, y2 = 0, eps = 1e-8, f = 999, R_bar_Lem = 8.314510;
    int iter = 1;
    double sbar_0, sbar_a = 0, sbar_w = 0, sbar, R_bar = 8.314472, vbar_a_guess, Baa, Caaa, vbar_a = 0;
    double B, dBdT, C, dCdT;
    // Constant for entropy
    sbar_0 = 0.02366427495;  //[J/mol/K]

    // Calculate vbar_a, the molar volume of dry air
    // B_m, C_m, etc. functions take care of the units
    Baa = B_m(T, 0);
    B = B_m(T, psi_w);
    dBdT = dB_m_dT(T, psi_w);
    Caaa = C_m(T, 0);
    C = C_m(T, psi_w);
    dCdT = dC_m_dT(T, psi_w);

    vbar_a_guess = R_bar_Lem * T / p;  //[m^3/mol] since p in [Pa]

    while ((iter <= 3 || std::abs(f) > eps) && iter < 100) {
        if (iter == 1) {
            x1 = vbar_a_guess;
            vbar_a = x1;
        }
        if (iter == 2) {
            x2 = vbar_a_guess + 0.001;
            vbar_a = x2;
        }
        if (iter > 2) {
            vbar_a = x2;
        }
        f = R_bar_Lem * T / vbar_a * (1 + Baa / vbar_a + Caaa / pow(vbar_a, 2)) - p;
        if (iter == 1) {
            y1 = f;
        }
        if (iter > 1) {
            y2 = f;
            x3 = x2 - y2 / (y2 - y1) * (x2 - x1);
            y1 = y2;
            x1 = x2;
            x2 = x3;
        }
        iter = iter + 1;
    }

    if (FlagUseIdealGasEnthalpyCorrelations) {
        std::cout << "Not implemented" << std::endl;
    } else {
        sbar_w = IdealGasMolarEntropy_Water(T, p);
        sbar_a = IdealGasMolarEntropy_Air(T, vbar_a);
    }
    if (psi_w != 0) {
        sbar = sbar_0 + (1 - psi_w) * sbar_a + psi_w * sbar_w
               - R_bar * ((B + T * dBdT) / v_bar + (C + T * dCdT) / (2 * pow(v_bar, 2)) + (1 - psi_w) * log(1 - psi_w) + psi_w * log(psi_w));
    } else {
        sbar = sbar_0 + sbar_a - R_bar * ((B + T * dBdT) / v_bar + (C + T * dCdT) / (2 * pow(v_bar, 2)));
    }
    return sbar;  //[J/mol_ha/K]
}

double MassEntropy_per_kgha(double T, double p, double psi_w) {
    double vmolar = MolarVolume(T, p, psi_w);                   //[m^3/mol_ha]
    double s_bar = MolarEntropy(T, p, psi_w, vmolar);           //[J/mol_ha/K]
    double M_ha = MM_Water() * psi_w + (1 - psi_w) * 0.028966;  // [kg_ha/mol_ha]
    return s_bar / M_ha;                                        //[J/kg_ha/K]
}
double MassEntropy_per_kgda(double T, double p, double psi_w) {
    double vmolar = MolarVolume(T, p, psi_w);                   //[m^3/mol_ha]
    double s_bar = MolarEntropy(T, p, psi_w, vmolar);           //[J/mol_ha/K]
    double M_ha = MM_Water() * psi_w + (1 - psi_w) * 0.028966;  // [kg_ha/mol_ha]
    double W = HumidityRatio(psi_w);                            //[kg_w/kg_da] // (1+W) is kg_ha/kg_da
    return s_bar * (1 + W) / M_ha;                              //[J/kg_da/K]
}

double DewpointTemperature(double T, double p, double psi_w) {
    int iter;
    double p_w, eps, resid, Tdp = 0, x1 = 0, x2 = 0, x3, y1 = 0, y2, T0;
    double p_ws_dp, f_dp;

    // Make sure it isn't dry air, return an impossible temperature otherwise
    if ((1 - psi_w) < 1e-16) {
        return -1;
    }
    // ------------------------------------------
    // Iteratively find the dewpoint temperature
    // ------------------------------------------

    // The highest dewpoint temperature possible is the dry-bulb temperature.
    // When they are equal, the air is saturated (R=1)

    p_w = psi_w * p;

    // 611.65... is the triple point pressure of water in Pa
    if (p_w > 611.6547241637944) {
        T0 = IF97::Tsat97(p) - 1;
    } else {
        T0 = 268;
    }
    // A good guess for Tdp is that enhancement factor is unity, which yields
    // p_w_s = p_w, and get guess for T from saturation temperature

    iter = 1;
    eps = 1e-5;
    resid = 999;
    while ((iter <= 3 || std::abs(resid) > eps) && iter < 100) {
        if (iter == 1) {
            x1 = T0;
            Tdp = x1;
        }
        if (iter == 2) {
            x2 = x1 + 0.1;
            Tdp = x2;
        }
        if (iter > 2) {
            Tdp = x2;
        }

        if (Tdp >= 273.16) {
            // Saturation pressure at dewpoint [Pa]
            p_ws_dp = IF97::psat97(Tdp);
        } else {
            // Sublimation pressure at icepoint [Pa]
            p_ws_dp = psub_Ice(Tdp);
        }
        // Enhancement Factor at dewpoint temperature [-]
        f_dp = f_factor(Tdp, p);
        // Error between target and actual pressure [Pa]
        resid = p_w - p_ws_dp * f_dp;

        if (iter == 1) {
            y1 = resid;
        }
        if (iter > 1) {
            y2 = resid;
            x3 = x2 - y2 / (y2 - y1) * (x2 - x1);
            y1 = y2;
            x1 = x2;
            x2 = x3;
        }
        iter = iter + 1;
    }
    return Tdp;
}

class WetBulbSolver : public CoolProp::FuncWrapper1D
{
   private:
    double _p, _W, LHS;

   public:
    WetBulbSolver(double T, double p, double psi_w) : _p(p), _W(epsilon * psi_w / (1 - psi_w)) {
        //These things are all not a function of Twb
        double v_bar_w = MolarVolume(T, p, psi_w), M_ha = MM_Water() * psi_w + (1 - psi_w) * 0.028966;
        LHS = MolarEnthalpy(T, p, psi_w, v_bar_w) * (1 + _W) / M_ha;
    }
    double call(double Twb) {
        double epsilon = 0.621945;
        double f_wb, p_ws_wb, p_s_wb, W_s_wb, h_w, M_ha_wb, psi_wb, v_bar_wb;

        // Enhancement Factor at wetbulb temperature [-]
        f_wb = f_factor(Twb, _p);
        if (Twb > 273.16) {
            // Saturation pressure at wetbulb temperature [Pa]
            p_ws_wb = IF97::psat97(Twb);
        } else {
            // Sublimation pressure at wetbulb temperature [kPa]
            p_ws_wb = psub_Ice(Twb);
        }

        // Vapor pressure
        p_s_wb = f_wb * p_ws_wb;
        // wetbulb humidity ratio
        W_s_wb = epsilon * p_s_wb / (_p - p_s_wb);
        // wetbulb water mole fraction
        psi_wb = W_s_wb / (epsilon + W_s_wb);
        if (Twb > 273.16) {
            // Use IF97 to do the flash
            WaterIF97->update(CoolProp::PT_INPUTS, _p, Twb);
            // Enthalpy of water [J/kg_water]
            Water->update(CoolProp::DmassT_INPUTS, WaterIF97->rhomass(), Twb);
            h_w = Water->keyed_output(CoolProp::iHmass);  //[J/kg_water]
        } else {
            // Enthalpy of ice [J/kg_water]
            h_w = h_Ice(Twb, _p);
        }
        // Mole masses of wetbulb and humid air

        M_ha_wb = MM_Water() * psi_wb + (1 - psi_wb) * 0.028966;
        v_bar_wb = MolarVolume(Twb, _p, psi_wb);
        double RHS = (MolarEnthalpy(Twb, _p, psi_wb, v_bar_wb) * (1 + W_s_wb) / M_ha_wb + (_W - W_s_wb) * h_w);
        if (!ValidNumber(LHS - RHS)) {
            throw CoolProp::ValueError();
        }
        return LHS - RHS;
    }
};

class WetBulbTminSolver : public CoolProp::FuncWrapper1D
{
   public:
    double p, hair_dry;
    WetBulbTminSolver(double p, double hair_dry) : p(p), hair_dry(hair_dry) {}
    double call(double Ts) {
        //double RHS = HAPropsSI("H","T",Ts,"P",p,"R",1);

        double psi_w, T;
        //std::vector<givens> inp = { HumidAir::GIVEN_T, HumidAir::GIVEN_RH }; // C++11
        std::vector<givens> inp(2);
        inp[0] = HumidAir::GIVEN_T;
        inp[1] = HumidAir::GIVEN_RH;
        //std::vector<double> val = { Ts, 1.0 }; // C++11
        std::vector<double> val(2);
        val[0] = Ts;
        val[1] = 1.0;
        _HAPropsSI_inputs(p, inp, val, T, psi_w);
        double RHS = _HAPropsSI_outputs(GIVEN_ENTHALPY, p, T, psi_w);

        if (!ValidNumber(RHS)) {
            throw CoolProp::ValueError();
        }
        return RHS - this->hair_dry;
    }
};

double WetbulbTemperature(double T, double p, double psi_w) {
    // ------------------------------------------
    // Iteratively find the wetbulb temperature
    // ------------------------------------------
    //
    // If the temperature is less than the saturation temperature of water
    // for the given atmospheric pressure, the highest wetbulb temperature that is possible is the dry bulb
    // temperature
    //
    // If the temperature is above the saturation temperature corresponding to the atmospheric pressure,
    // then the maximum value for the wetbulb temperature is the saturation temperature
    double Tmax = T;
    double Tsat = IF97::Tsat97(p);
    if (T >= Tsat) {
        Tmax = Tsat;
    }

    // Instantiate the solver container class
    WetBulbSolver WBS(T, p, psi_w);

    double return_val;
    try {
        return_val = Brent(WBS, Tmax + 1, 100, DBL_EPSILON, 1e-12, 50);

        // Solution obtained is out of range (T>Tmax)
        if (return_val > Tmax + 1) {
            throw CoolProp::ValueError();
        }
    } catch (...) {
        // The lowest wetbulb temperature that is possible for a given dry bulb temperature
        // is the saturated air temperature which yields the enthalpy of dry air at dry bulb temperature

        try {
            double hair_dry = MassEnthalpy_per_kgda(T, p, 0);  // both /kg_ha and /kg_da are the same here since dry air

            // Directly solve for the saturated temperature that yields the enthalpy desired
            WetBulbTminSolver WBTS(p, hair_dry);
            double Tmin = Brent(WBTS, 210, Tsat - 1, 1e-12, 1e-12, 50);

            return_val = Brent(WBS, Tmin - 30, Tmax - 1, 1e-12, 1e-12, 50);
        } catch (...) {
            return_val = _HUGE;
        }
    }
    return return_val;
}
static givens Name2Type(const std::string& Name) {
    if (!strcmp(Name, "Omega") || !strcmp(Name, "HumRat") || !strcmp(Name, "W"))
        return GIVEN_HUMRAT;
    else if (!strcmp(Name, "psi_w") || !strcmp(Name, "Y"))
        return GIVEN_PSIW;
    else if (!strcmp(Name, "Tdp") || !strcmp(Name, "T_dp") || !strcmp(Name, "DewPoint") || !strcmp(Name, "D"))
        return GIVEN_TDP;
    else if (!strcmp(Name, "Twb") || !strcmp(Name, "T_wb") || !strcmp(Name, "WetBulb") || !strcmp(Name, "B"))
        return GIVEN_TWB;
    else if (!strcmp(Name, "Enthalpy") || !strcmp(Name, "H") || !strcmp(Name, "Hda"))
        return GIVEN_ENTHALPY;
    else if (!strcmp(Name, "Hha"))
        return GIVEN_ENTHALPY_HA;
    else if (!strcmp(Name, "InternalEnergy") || !strcmp(Name, "U") || !strcmp(Name, "Uda"))
        return GIVEN_INTERNAL_ENERGY;
    else if (!strcmp(Name, "Uha"))
        return GIVEN_INTERNAL_ENERGY_HA;
    else if (!strcmp(Name, "Entropy") || !strcmp(Name, "S") || !strcmp(Name, "Sda"))
        return GIVEN_ENTROPY;
    else if (!strcmp(Name, "Sha"))
        return GIVEN_ENTROPY_HA;
    else if (!strcmp(Name, "RH") || !strcmp(Name, "RelHum") || !strcmp(Name, "R"))
        return GIVEN_RH;
    else if (!strcmp(Name, "Tdb") || !strcmp(Name, "T_db") || !strcmp(Name, "T"))
        return GIVEN_T;
    else if (!strcmp(Name, "P"))
        return GIVEN_P;
    else if (!strcmp(Name, "V") || !strcmp(Name, "Vda"))
        return GIVEN_VDA;
    else if (!strcmp(Name, "Vha"))
        return GIVEN_VHA;
    else if (!strcmp(Name, "mu") || !strcmp(Name, "Visc") || !strcmp(Name, "M"))
        return GIVEN_VISC;
    else if (!strcmp(Name, "k") || !strcmp(Name, "Conductivity") || !strcmp(Name, "K"))
        return GIVEN_COND;
    else if (!strcmp(Name, "C") || !strcmp(Name, "cp"))
        return GIVEN_CP;
    else if (!strcmp(Name, "Cha") || !strcmp(Name, "cp_ha"))
        return GIVEN_CPHA;
    else if (!strcmp(Name, "CV"))
        return GIVEN_CV;
    else if (!strcmp(Name, "CVha") || !strcmp(Name, "cv_ha"))
        return GIVEN_CVHA;
    else if (!strcmp(Name, "P_w"))
        return GIVEN_PARTIAL_PRESSURE_WATER;
    else if (!strcmp(Name, "isentropic_exponent"))
        return GIVEN_ISENTROPIC_EXPONENT;
    else if (!strcmp(Name, "speed_of_sound"))
        return GIVEN_SPEED_OF_SOUND;
    else if (!strcmp(Name, "Z"))
        return GIVEN_COMPRESSIBILITY_FACTOR;
    else
        throw CoolProp::ValueError(format(
          "Sorry, your input [%s] was not understood to Name2Type. Acceptable values are T,P,R,W,D,B,H,S,M,K and aliases thereof\n", Name.c_str()));
}
int TypeMatch(int TypeCode, const std::string& Input1Name, const std::string& Input2Name, const std::string& Input3Name) {
    // Return the index of the input variable that matches the input, otherwise return -1 for failure
    if (TypeCode == Name2Type(Input1Name)) return 1;
    if (TypeCode == Name2Type(Input2Name)) return 2;
    if (TypeCode == Name2Type(Input3Name))
        return 3;
    else
        return -1;
}
double MoleFractionWater(double T, double p, int HumInput, double InVal) {
    double p_ws, f, W, epsilon = 0.621945, Tdp, p_ws_dp, f_dp, p_w_dp, p_s, RH;

    if (HumInput == GIVEN_HUMRAT)  //(2)
    {
        W = InVal;
        return W / (epsilon + W);
    } else if (HumInput == GIVEN_RH) {
        if (T >= 273.16) {
            // Saturation pressure [Pa]
            p_ws = IF97::psat97(T);
        } else {
            // Sublimation pressure [Pa]
            p_ws = psub_Ice(T);
        }
        // Enhancement Factor [-]
        f = f_factor(T, p);
        // Saturation pressure [Pa]
        p_s = f * p_ws;  // Eq. 29
        RH = InVal;
        // Saturation mole fraction [-]
        double psi_ws = p_s / p;  // Eq. 32
        // Mole fraction [-]
        return RH * psi_ws;  // Eq. 43
    } else if (HumInput == GIVEN_TDP) {
        Tdp = InVal;
        // Saturation pressure at dewpoint [Pa]
        if (Tdp >= 273.16) {
            p_ws_dp = IF97::psat97(Tdp);
        } else {
            // Sublimation pressure [Pa]
            p_ws_dp = psub_Ice(Tdp);
        }

        // Enhancement Factor at dewpoint temperature [-]
        f_dp = f_factor(Tdp, p);
        // Water vapor pressure at dewpoint [Pa]
        p_w_dp = f_dp * p_ws_dp;
        // Water mole fraction [-]
        return p_w_dp / p;
    } else {
        return -_HUGE;
    }
}

double RelativeHumidity(double T, double p, double psi_w) {
    double p_ws, f, p_s;
    if (T >= 273.16) {
        // Saturation pressure [Pa]
        p_ws = IF97::psat97(T);
    } else {
        // sublimation pressure [Pa]
        p_ws = psub_Ice(T);
    }
    // Enhancement Factor [-]
    f = f_factor(T, p);

    // Saturation pressure [Pa]
    p_s = f * p_ws;

    // Calculate the relative humidity
    return psi_w * p / p_s;
}

void convert_to_SI(const std::string& Name, double& val) {
    switch (Name2Type(Name)) {
        case GIVEN_COND:
        case GIVEN_ENTHALPY:
        case GIVEN_ENTHALPY_HA:
        case GIVEN_ENTROPY:
        case GIVEN_ENTROPY_HA:
        case GIVEN_INTERNAL_ENERGY:
        case GIVEN_INTERNAL_ENERGY_HA:
        case GIVEN_CP:
        case GIVEN_CPHA:
        case GIVEN_CV:
        case GIVEN_CVHA:
        case GIVEN_P:
        case GIVEN_PARTIAL_PRESSURE_WATER:
        case GIVEN_SPEED_OF_SOUND:
        case GIVEN_ISENTROPIC_EXPONENT:
            val *= 1000;
            return;
        case GIVEN_T:
        case GIVEN_TDP:
        case GIVEN_TWB:
        case GIVEN_RH:
        case GIVEN_VDA:
        case GIVEN_VHA:
        case GIVEN_HUMRAT:
        case GIVEN_VISC:
        case GIVEN_PSIW:
        case GIVEN_COMPRESSIBILITY_FACTOR:
            return;
        case GIVEN_INVALID:
            throw CoolProp::ValueError(format("invalid input to convert_to_SI"));
    }
}
void convert_from_SI(const std::string& Name, double& val) {
    switch (Name2Type(Name)) {
        case GIVEN_COND:
        case GIVEN_ENTHALPY:
        case GIVEN_ENTHALPY_HA:
        case GIVEN_ENTROPY:
        case GIVEN_ENTROPY_HA:
        case GIVEN_INTERNAL_ENERGY:
        case GIVEN_INTERNAL_ENERGY_HA:
        case GIVEN_CP:
        case GIVEN_CPHA:
        case GIVEN_CV:
        case GIVEN_CVHA:
        case GIVEN_P:
        case GIVEN_PARTIAL_PRESSURE_WATER:
        case GIVEN_SPEED_OF_SOUND:
        case GIVEN_ISENTROPIC_EXPONENT:
            val /= 1000;
            return;
        case GIVEN_T:
        case GIVEN_TDP:
        case GIVEN_TWB:
        case GIVEN_RH:
        case GIVEN_VDA:
        case GIVEN_VHA:
        case GIVEN_HUMRAT:
        case GIVEN_VISC:
        case GIVEN_PSIW:
        case GIVEN_COMPRESSIBILITY_FACTOR:
            return;
        case GIVEN_INVALID:
            throw CoolProp::ValueError(format("invalid input to convert_from_SI"));
    }
}
double HAProps(const std::string& OutputName, const std::string& Input1Name, double Input1, const std::string& Input2Name, double Input2,
               const std::string& Input3Name, double Input3) {
    convert_to_SI(Input1Name, Input1);
    convert_to_SI(Input2Name, Input2);
    convert_to_SI(Input3Name, Input3);

    double out = HAPropsSI(OutputName, Input1Name, Input1, Input2Name, Input2, Input3Name, Input3);

    convert_from_SI(OutputName, out);

    return out;
}
long get_input_key(const std::vector<givens>& input_keys, givens key) {
    if (input_keys.size() != 2) {
        throw CoolProp::ValueError("input_keys is not 2-element vector");
    }

    if (input_keys[0] == key) {
        return 0;
    } else if (input_keys[1] == key) {
        return 1;
    } else {
        return -1;
    }
}
bool match_input_key(const std::vector<givens>& input_keys, givens key) {
    return get_input_key(input_keys, key) >= 0;
}

class HAProps_W_Residual : public CoolProp::FuncWrapper1D
{
   private:
    const double p;
    const double target;
    const givens output;
    const std::vector<givens> input_keys = {GIVEN_T, GIVEN_HUMRAT};
    std::vector<double> input_vals;
    double _T, _psi_w;

   public:
    HAProps_W_Residual(const double p, const double target, const givens output, const double T)
      : p(p), target(target), output(output), _T(_HUGE), _psi_w(_HUGE) {
        input_vals.resize(2, T);
    }

    double call(double W) {
        // Update inputs
        input_vals[1] = W;
        // Prepare calculation
        _HAPropsSI_inputs(p, input_keys, input_vals, _T, _psi_w);
        // Retrieve outputs
        return _HAPropsSI_outputs(output, p, _T, _psi_w) - target;
    }
};

class HAProps_T_Residual : public CoolProp::FuncWrapper1D
{
   private:
    const double p;
    const double target;
    const givens output;
    const std::vector<givens> input_keys = {GIVEN_T, GIVEN_HUMRAT};
    std::vector<double> input_vals;
    double _T, _psi_w;

   public:
    HAProps_T_Residual(const double p, const double target, const givens output, const double W)
      : p(p), target(target), output(output), _T(_HUGE), _psi_w(_HUGE) {
        input_vals.resize(2, W);
    }

    double call(double T) {
        // Update inputs
        input_vals[0] = T;
        // Prepare calculation
        _HAPropsSI_inputs(p, input_keys, input_vals, _T, _psi_w);
        // Retrieve outputs
        return _HAPropsSI_outputs(output, p, _T, _psi_w) - target;
    }
};


/// Calculate T (dry bulb temp) and psi_w (water mole fraction) given the pair of inputs
void _HAPropsSI_inputs(double p, const std::vector<givens>& input_keys, const std::vector<double>& input_vals, double& T, double& psi_w) {
    if (CoolProp::get_debug_level() > 0) {
        std::cout << format("length of input_keys is %d\n", input_keys.size());
    }
    if (input_keys.size() != input_vals.size()) {
        throw CoolProp::ValueError(format("Length of input_keys (%d) does not equal that of input_vals (%d)", input_keys.size(), input_vals.size()));
    }

    long key = get_input_key(input_keys, GIVEN_T);
    if (key >= 0)  // Found T (or alias) as an input
    {
        long other = 1 - key;  // 2 element vector
        T = input_vals[key];
        if (CoolProp::get_debug_level() > 0) {
            std::cout << format("One of the inputs is T: %g K\n", T);
        }
        givens othergiven = input_keys[other];
        switch (othergiven) {
            case GIVEN_RH:
            case GIVEN_HUMRAT:
            case GIVEN_TDP:
                if (CoolProp::get_debug_level() > 0) {
                    std::cout << format("other input value is %g\n", input_vals[other]);
                    std::cout << format("other input index is %d\n", othergiven);
                }
                psi_w = MoleFractionWater(T, p, othergiven, input_vals[other]);
                break;
            default: {
                HAProps_W_Residual residual(p, input_vals[other], othergiven, T);
                double W = _HUGE;
                try {
                    // Find the value for W using the Secant solver
                    W = CoolProp::Secant(&residual, 0.0001, 0.00001, 1e-14, 100);
                    if (!ValidNumber(W)) {
                        throw CoolProp::ValueError("Iterative value for W is invalid");
                    }
                } catch (...) {
                    // Use the Brent's method solver to find W.  Slow but reliable...
                    //
                    // Find the saturation value for the humidity ratio for given dry bulb T
                    // This is this highest possible water content for the humidity ratio
                    double psi_w_sat = MoleFractionWater(T, p, GIVEN_RH, 1.0);
                    double W_max = HumidityRatio(psi_w_sat);
                    double W_min = 0;
                    givens MainInputKey = GIVEN_T;
                    double MainInputValue = T;
                    // Secondary input is the one that you are trying to match
                    double SecondaryInputValue = input_vals[other];
                    givens SecondaryInputKey = input_keys[other];
                    W = Brent_HAProps_W(SecondaryInputKey, p, MainInputKey, MainInputValue, SecondaryInputValue, W_min, W_max);
                    if (!ValidNumber(W)) {
                        throw CoolProp::ValueError("Iterative value for W is invalid");
                    }
                }
                // Mole fraction of water
                psi_w = MoleFractionWater(T, p, GIVEN_HUMRAT, W);
            }
        }
    } else {
        if (CoolProp::get_debug_level() > 0) {
            std::cout << format("The main input is not T\n", T);
        }
        // Need to iterate to find dry bulb temperature since temperature is not provided
        if ((key = get_input_key(input_keys, GIVEN_HUMRAT)) >= 0) {
        }  // Humidity ratio is given
        else if ((key = get_input_key(input_keys, GIVEN_RH)) >= 0) {
        }  // Relative humidity is given
        else if ((key = get_input_key(input_keys, GIVEN_TDP)) >= 0) {
        }  // Dewpoint temperature is given
        else {
            throw CoolProp::ValueError("Sorry, but currently at least one of the variables as an input to HAPropsSI() must be temperature, relative "
                                       "humidity, humidity ratio, or "
                                       "dewpoint\n  Eventually will add a 2-D NR solver to find T and psi_w simultaneously, but not included now");
        }
        // Don't allow inputs that have two water inputs
        int number_of_water_content_inputs =
          (get_input_key(input_keys, GIVEN_HUMRAT) >= 0) + (get_input_key(input_keys, GIVEN_RH) >= 0) + (get_input_key(input_keys, GIVEN_TDP) >= 0);
        if (number_of_water_content_inputs > 1) {
            throw CoolProp::ValueError(
              "Sorry, but cannot provide two inputs that are both water-content (humidity ratio, relative humidity, absolute humidity");
        }
        // 2-element vector
        long other = 1 - key;

        // Main input is the one that you are using in the call to HAPropsSI
        double MainInputValue = input_vals[key];
        givens MainInputKey = input_keys[key];
        // Secondary input is the one that you are trying to match
        double SecondaryInputValue = input_vals[other];
        givens SecondaryInputKey = input_keys[other];

        if (CoolProp::get_debug_level() > 0) {
            std::cout << format("Main input is %g\n", MainInputValue);
            std::cout << format("Secondary input is %g\n", SecondaryInputValue);
        }

        double T_min = 200;
        double T_max = 450;
        check_bounds(GIVEN_T, 273.15, T_min, T_max);

        if (MainInputKey == GIVEN_RH) {
            if (MainInputValue < 1e-10) {
                T_max = 640;
                // For wetbulb, has to be below critical temp
                if (SecondaryInputKey == GIVEN_TWB || SecondaryInputKey == GIVEN_ENTHALPY) {
                    T_max = 640;
                }
                if (SecondaryInputKey == GIVEN_TDP) {
                    throw CoolProp::ValueError("For dry air, dewpoint is an invalid input variable\n");
                }
            } else {
                T_max = CoolProp::PropsSI("T", "P", p, "Q", 0, "Water") - 1;
            }
        }
        // Minimum drybulb temperature is the drybulb temperature corresponding to saturated air for the humidity ratio
        // if the humidity ratio is provided
        else if (MainInputKey == GIVEN_HUMRAT) {
            if (MainInputValue < 1e-10) {
                T_min = 135;  // Around the critical point of dry air
                T_max = 1000;
            } else {
                // Convert given humidity ratio to water mole fraction in vapor phase
                double T_dummy = -1,  // Not actually needed
                  psi_w_sat = MoleFractionWater(T_dummy, p, GIVEN_HUMRAT, MainInputValue);
                // Partial pressure of water, which is equal to f*p_{w_s}
                double pp_water_sat = psi_w_sat * p;
                // Assume unity enhancement factor, calculate guess for drybulb temperature
                // for given water phase composition
                if (pp_water_sat > Water->p_triple()) {
                    T_min = IF97::Tsat97(pp_water_sat);
                } else {
                    T_min = 230;
                }
                // Iteratively solve for temperature that will give desired pp_water_sat
                T_min = Secant_Tdb_at_saturated_W(psi_w_sat, p, T_min);
            }
        } else if (MainInputKey == GIVEN_TDP) {
            // By specifying the dewpoint, the water mole fraction is known directly
            // Otherwise, find psi_w for further calculations in the following section
            double psi_w = MoleFractionWater(-1, p, GIVEN_TDP, MainInputValue);

            // Minimum drybulb temperature is saturated humid air at specified water mole fraction
            T_min = DewpointTemperature(T, p, psi_w);
        }

        try {
            // Use the Brent's method solver to find T_drybulb.  Slow but reliable
            T = Brent_HAProps_T(SecondaryInputKey, p, MainInputKey, MainInputValue, SecondaryInputValue, T_min, T_max);
        } catch (std::exception& e) {
            if (CoolProp::get_debug_level() > 0) {
                std::cout << "ERROR: " << e.what() << std::endl;
            }
            CoolProp::set_error_string(e.what());
            T = _HUGE;
            psi_w = _HUGE;
            return;
        }

        // Otherwise, find psi_w for further calculations in the following section
        std::vector<givens> input_keys(2, GIVEN_T);
        input_keys[1] = MainInputKey;
        std::vector<double> input_vals(2, T);
        input_vals[1] = MainInputValue;
        _HAPropsSI_inputs(p, input_keys, input_vals, T, psi_w);
    }
}
double _HAPropsSI_outputs(givens OutputType, double p, double T, double psi_w) {
    if (CoolProp::get_debug_level() > 0) {
        std::cout << format("_HAPropsSI_outputs :: T: %g K, psi_w: %g\n", T, psi_w);
    }

    double M_ha = (1 - psi_w) * 0.028966 + MM_Water() * psi_w;  //[kg_ha/mol_ha]
    // -----------------------------------------------------------------
    // Calculate and return the desired value for known set of p,T,psi_w
    // -----------------------------------------------------------------
    switch (OutputType) {
        case GIVEN_T:
            return T;
        case GIVEN_P:
            return p;
        case GIVEN_VDA: {
            double v_bar = MolarVolume(T, p, psi_w);  //[m^3/mol_ha]
            double W = HumidityRatio(psi_w);          //[kg_w/kg_a]
            return v_bar * (1 + W) / M_ha;            //[m^3/kg_da]
        }
        case GIVEN_VHA: {
            double v_bar = MolarVolume(T, p, psi_w);  //[m^3/mol_ha]
            return v_bar / M_ha;                      //[m^3/kg_ha]
        }
        case GIVEN_PSIW: {
            return psi_w;  //[mol_w/mol]
        }
        case GIVEN_PARTIAL_PRESSURE_WATER: {
            return psi_w * p;  //[Pa]
        }
        case GIVEN_ENTHALPY: {
            return MassEnthalpy_per_kgda(T, p, psi_w);  //[J/kg_da]
        }
        case GIVEN_ENTHALPY_HA: {
            return MassEnthalpy_per_kgha(T, p, psi_w);  //[J/kg_ha]
        }
        case GIVEN_INTERNAL_ENERGY: {
            return MassInternalEnergy_per_kgda(T, p, psi_w);  //[J/kg_da]
        }
        case GIVEN_INTERNAL_ENERGY_HA: {
            return MassInternalEnergy_per_kgha(T, p, psi_w);  //[J/kg_ha]
        }
        case GIVEN_ENTROPY: {
            return MassEntropy_per_kgda(T, p, psi_w);  //[J/kg_da/K]
        }
        case GIVEN_ENTROPY_HA: {
            return MassEntropy_per_kgha(T, p, psi_w);  //[J/kg_ha/K]
        }
        case GIVEN_TDP: {
            return DewpointTemperature(T, p, psi_w);  //[K]
        }
        case GIVEN_TWB: {
            return WetbulbTemperature(T, p, psi_w);  //[K]
        }
        case GIVEN_HUMRAT: {
            return HumidityRatio(psi_w);
        }
        case GIVEN_RH: {
            return RelativeHumidity(T, p, psi_w);
        }
        case GIVEN_VISC: {
            return Viscosity(T, p, psi_w);
        }
        case GIVEN_COND: {
            return Conductivity(T, p, psi_w);
        }
        case GIVEN_CP: {
            // [J/kg_ha/K]*[kg_ha/kg_da] because 1+W = kg_ha/kg_da
            return _HAPropsSI_outputs(GIVEN_CPHA, p, T, psi_w) * (1 + HumidityRatio(psi_w));
        }
        case GIVEN_CPHA: {
            double v_bar1, v_bar2, h_bar1, h_bar2, cp_ha, dT = 1e-3;
            v_bar1 = MolarVolume(T - dT, p, psi_w);            //[m^3/mol_ha]
            h_bar1 = MolarEnthalpy(T - dT, p, psi_w, v_bar1);  //[J/mol_ha]
            v_bar2 = MolarVolume(T + dT, p, psi_w);            //[m^3/mol_ha]
            h_bar2 = MolarEnthalpy(T + dT, p, psi_w, v_bar2);  //[J/mol_ha]
            cp_ha = (h_bar2 - h_bar1) / (2 * dT);              //[J/mol_ha/K]
            return cp_ha / M_ha;                               //[J/kg_ha/K]
        }
        case GIVEN_CV: {
            // [J/kg_ha/K]*[kg_ha/kg_da] because 1+W = kg_ha/kg_da
            return _HAPropsSI_outputs(GIVEN_CVHA, p, T, psi_w) * (1 + HumidityRatio(psi_w));
        }
        case GIVEN_CVHA: {
            double v_bar, p_1, p_2, u_bar1, u_bar2, cv_bar, dT = 1e-3;
            v_bar = MolarVolume(T, p, psi_w);  //[m^3/mol_ha]
            p_1 = Pressure(T - dT, v_bar, psi_w);
            u_bar1 = MolarInternalEnergy(T - dT, p_1, psi_w, v_bar);  //[J/mol_ha]
            p_2 = Pressure(T + dT, v_bar, psi_w);
            u_bar2 = MolarInternalEnergy(T + dT, p_2, psi_w, v_bar);  //[J/mol_ha]
            cv_bar = (u_bar2 - u_bar1) / (2 * dT);                    //[J/mol_ha/K]
            return cv_bar / M_ha;                                     //[J/kg_ha/K]
        }
        case GIVEN_ISENTROPIC_EXPONENT: {
            CoolPropDbl v_bar, dv = 1e-8, p_1, p_2;
            CoolPropDbl cp = _HAPropsSI_outputs(GIVEN_CPHA, p, T, psi_w);  //[J/kg_da/K]
            CoolPropDbl cv = _HAPropsSI_outputs(GIVEN_CVHA, p, T, psi_w);  //[J/kg_da/K]
            v_bar = MolarVolume(T, p, psi_w);                              //[m^3/mol_ha]
            p_1 = Pressure(T, v_bar - dv, psi_w);
            p_2 = Pressure(T, v_bar + dv, psi_w);
            CoolPropDbl dpdv__constT = (p_2 - p_1) / (2 * dv);
            return -cp / cv * dpdv__constT * v_bar / p;
        }
        case GIVEN_SPEED_OF_SOUND: {
            CoolPropDbl v_bar, dv = 1e-8, p_1, p_2;
            CoolPropDbl cp = _HAPropsSI_outputs(GIVEN_CPHA, p, T, psi_w);  //[J/kg_da/K]
            CoolPropDbl cv = _HAPropsSI_outputs(GIVEN_CVHA, p, T, psi_w);  //[J/kg_da/K]
            v_bar = MolarVolume(T, p, psi_w);                              //[m^3/mol_ha]
            p_1 = Pressure(T, v_bar - dv, psi_w);
            p_2 = Pressure(T, v_bar + dv, psi_w);
            CoolPropDbl dvdrho = -v_bar * v_bar;
            CoolPropDbl dpdrho__constT = (p_2 - p_1) / (2 * dv) * dvdrho;
            return sqrt(1 / M_ha * cp / cv * dpdrho__constT);
        }
        case GIVEN_COMPRESSIBILITY_FACTOR: {
            double v_bar = MolarVolume(T, p, psi_w);  //[m^3/mol_ha]
            double R_u_molar = 8.314472;              // J/mol/K
            return p * v_bar / (R_u_molar * T);
        }
        default:
            return _HUGE;
    }
}
double HAPropsSI(const std::string& OutputName, const std::string& Input1Name, double Input1, const std::string& Input2Name, double Input2,
                 const std::string& Input3Name, double Input3) {
    try {
        // Add a check to make sure that Air and Water fluid states have been properly instantiated
        check_fluid_instantiation();
        Water->clear();
        Air->clear();

        if (CoolProp::get_debug_level() > 0) {
            std::cout << format("HAPropsSI(%s,%s,%g,%s,%g,%s,%g)\n", OutputName.c_str(), Input1Name.c_str(), Input1, Input2Name.c_str(), Input2,
                                Input3Name.c_str(), Input3);
        }

        std::vector<givens> input_keys(2);
        std::vector<double> input_vals(2);

        givens In1Type, In2Type, In3Type, OutputType;
        double p, T = _HUGE, psi_w = _HUGE;

        // First figure out what kind of inputs you have, convert names to enum values
        In1Type = Name2Type(Input1Name.c_str());
        In2Type = Name2Type(Input2Name.c_str());
        In3Type = Name2Type(Input3Name.c_str());

        // Output type
        OutputType = Name2Type(OutputName.c_str());

        // Check for trivial inputs
        if (OutputType == In1Type) {
            return Input1;
        }
        if (OutputType == In2Type) {
            return Input2;
        }
        if (OutputType == In3Type) {
            return Input3;
        }

        // Check that pressure is provided; load input vectors
        if (In1Type == GIVEN_P) {
            p = Input1;
            input_keys[0] = In2Type;
            input_keys[1] = In3Type;
            input_vals[0] = Input2;
            input_vals[1] = Input3;
        } else if (In2Type == GIVEN_P) {
            p = Input2;
            input_keys[0] = In1Type;
            input_keys[1] = In3Type;
            input_vals[0] = Input1;
            input_vals[1] = Input3;
        } else if (In3Type == GIVEN_P) {
            p = Input3;
            input_keys[0] = In1Type;
            input_keys[1] = In2Type;
            input_vals[0] = Input1;
            input_vals[1] = Input2;
        } else {
            throw CoolProp::ValueError("Pressure must be one of the inputs to HAPropsSI");
        }

        if (input_keys[0] == input_keys[1]) {
            throw CoolProp::ValueError("Other two inputs to HAPropsSI aside from pressure cannot be the same");
        }

        // Check the input values
        double min_val = _HUGE, max_val = -_HUGE;  // Initialize with invalid values
        for (std::size_t i = 0; i < input_keys.size(); ++i) {
            if (!check_bounds(input_keys[i], input_vals[i], min_val, max_val)) {
                throw CoolProp::ValueError(format("The input for key (%d) with value (%g) is outside the range of validity: (%g) to (%g)",
                                                  input_keys[i], input_vals[i], min_val, max_val));
                //if (CoolProp::get_debug_level() > 0) {
                //    std::cout << format("The input for key (%d) with value (%g) is outside the range of validity: (%g) to (%g)", input_keys[i], input_vals[i], min_val, max_val);
                //}
            }
        }
        // Parse the inputs to get to set of p, T, psi_w
        _HAPropsSI_inputs(p, input_keys, input_vals, T, psi_w);

        if (CoolProp::get_debug_level() > 0) {
            std::cout << format("HAPropsSI input conversion yields T: %g, psi_w: %g\n", T, psi_w);
        }

        // Check the standardized input values
        if (!check_bounds(GIVEN_P, p, min_val, max_val)) {
            throw CoolProp::ValueError(format("The pressure value (%g) is outside the range of validity: (%g) to (%g)", p, min_val, max_val));
            //if (CoolProp::get_debug_level() > 0) {
            //    std::cout << format("The pressure value (%g) is outside the range of validity: (%g) to (%g)", p, min_val, max_val);
            //}
        }
        if (!check_bounds(GIVEN_T, T, min_val, max_val)) {
            throw CoolProp::ValueError(format("The temperature value (%g) is outside the range of validity: (%g) to (%g)", T, min_val, max_val));
            //if (CoolProp::get_debug_level() > 0) {
            //    std::cout << format("The temperature value (%g) is outside the range of validity: (%g) to (%g)", T, min_val, max_val);
            //}
        }
        if (!check_bounds(GIVEN_PSIW, psi_w, min_val, max_val)) {
            throw CoolProp::ValueError(
              format("The water mole fraction value (%g) is outside the range of validity: (%g) to (%g)", psi_w, min_val, max_val));
            //if (CoolProp::get_debug_level() > 0) {
            //    std::cout << format("The water mole fraction value (%g) is outside the range of validity: (%g) to (%g)", psi_w, min_val, max_val);
            //}
        }
        // Calculate the output value desired
        double val = _HAPropsSI_outputs(OutputType, p, T, psi_w);
        // Check the output value
        if (!check_bounds(OutputType, val, min_val, max_val)) {
            throw CoolProp::ValueError(
              format("The output for key (%d) with value (%g) is outside the range of validity: (%g) to (%g)", OutputType, val, min_val, max_val));
            //if (CoolProp::get_debug_level() > 0) {
            //    std::cout << format("The output for key (%d) with value (%g) is outside the range of validity: (%g) to (%g)", OutputType, val, min_val, max_val);
            //}
        }

        if (!ValidNumber(val)) {
            if (CoolProp::get_debug_level() > 0) {
                std::cout << format("HAPropsSI is about to return invalid number");
            }
            throw CoolProp::ValueError("Invalid value about to be returned");
        }

        if (CoolProp::get_debug_level() > 0) {
            std::cout << format("HAPropsSI is about to return %g\n", val);
        }
        return val;
    } catch (std::exception& e) {
        CoolProp::set_error_string(e.what());
        return _HUGE;
    } catch (...) {
        return _HUGE;
    }
}

double HAProps_Aux(const char* Name, double T, double p, double W, char* units) {
    // This function provides some things that are not usually needed, but could be interesting for debug purposes.

    // Add a check to make sure that Air and Water fluid states have been properly instantiated
    check_fluid_instantiation();

    // Requires W since it is nice and fast and always defined.  Put a dummy value if you want something that doesn't use humidity

    // Takes temperature, pressure, and humidity ratio W as inputs;
    double psi_w, B_aa, C_aaa, B_ww, C_www, B_aw, C_aaw, C_aww, v_bar;

    try {
        if (!strcmp(Name, "Baa")) {
            B_aa = B_Air(T);  // [m^3/mol]
            strcpy(units, "m^3/mol");
            return B_aa;
        } else if (!strcmp(Name, "Caaa")) {
            C_aaa = C_Air(T);  // [m^6/mol^2]
            strcpy(units, "m^6/mol^2");
            return C_aaa;
        } else if (!strcmp(Name, "Bww")) {
            B_ww = B_Water(T);  // [m^3/mol]
            strcpy(units, "m^3/mol");
            return B_ww;
        } else if (!strcmp(Name, "Cwww")) {
            C_www = C_Water(T);  // [m^6/mol^2]
            strcpy(units, "m^6/mol^2");
            return C_www;
        } else if (!strcmp(Name, "dBaa")) {
            B_aa = dBdT_Air(T);  // [m^3/mol]
            strcpy(units, "m^3/mol");
            return B_aa;
        } else if (!strcmp(Name, "dCaaa")) {
            C_aaa = dCdT_Air(T);  // [m^6/mol^2]
            strcpy(units, "m^6/mol^2");
            return C_aaa;
        } else if (!strcmp(Name, "dBww")) {
            B_ww = dBdT_Water(T);  // [m^3/mol]
            strcpy(units, "m^3/mol");
            return B_ww;
        } else if (!strcmp(Name, "dCwww")) {
            C_www = dCdT_Water(T);  // [m^6/mol^2]
            strcpy(units, "m^6/mol^2");
            return C_www;
        } else if (!strcmp(Name, "Baw")) {
            B_aw = _B_aw(T);  // [m^3/mol]
            strcpy(units, "m^3/mol");
            return B_aw;
        } else if (!strcmp(Name, "Caww")) {
            C_aww = _C_aww(T);  // [m^6/mol^2]
            strcpy(units, "m^6/mol^2");
            return C_aww;
        } else if (!strcmp(Name, "Caaw")) {
            C_aaw = _C_aaw(T);  // [m^6/mol^2]
            strcpy(units, "m^6/mol^2");
            return C_aaw;
        } else if (!strcmp(Name, "dBaw")) {
            double dB_aw = _dB_aw_dT(T);  // [m^3/mol]
            strcpy(units, "m^3/mol");
            return dB_aw;
        } else if (!strcmp(Name, "dCaww")) {
            double dC_aww = _dC_aww_dT(T);  // [m^6/mol^2]
            strcpy(units, "m^6/mol^2");
            return dC_aww;
        } else if (!strcmp(Name, "dCaaw")) {
            double dC_aaw = _dC_aaw_dT(T);  // [m^6/mol^2]
            strcpy(units, "m^6/mol^2");
            return dC_aaw;
        } else if (!strcmp(Name, "beta_H")) {
            strcpy(units, "1/Pa");
            return HenryConstant(T);
        } else if (!strcmp(Name, "kT")) {
            strcpy(units, "1/Pa");
            if (T > 273.16) {
                // Use IF97 to do the flash
                WaterIF97->update(CoolProp::PT_INPUTS, p, T);
                Water->update(CoolProp::PT_INPUTS, WaterIF97->rhomass(), T);
                return Water->keyed_output(CoolProp::iisothermal_compressibility);
            } else
                return IsothermCompress_Ice(T, p);  //[1/Pa]
        } else if (!strcmp(Name, "p_ws")) {
            strcpy(units, "Pa");
            if (T > 273.16) {
                return IF97::psat97(T);
            } else
                return psub_Ice(T);
        } else if (!strcmp(Name, "vbar_ws")) {
            strcpy(units, "m^3/mol");
            if (T > 273.16) {
                Water->update(CoolProp::QT_INPUTS, 0, T);
                return 1.0 / Water->keyed_output(CoolProp::iDmolar);
            } else {
                // It is ice
                return dg_dp_Ice(T, p) * MM_Water() / 1000 / 1000;  //[m^3/mol]
            }
        } else if (!strcmp(Name, "f")) {
            strcpy(units, "-");
            return f_factor(T, p);
        }
        // Get psi_w since everything else wants it
        psi_w = MoleFractionWater(T, p, GIVEN_HUMRAT, W);
        if (!strcmp(Name, "Bm")) {
            strcpy(units, "m^3/mol");
            return B_m(T, psi_w);
        } else if (!strcmp(Name, "Cm")) {
            strcpy(units, "m^6/mol^2");
            return C_m(T, psi_w);
        } else if (!strcmp(Name, "hvirial")) {
            v_bar = MolarVolume(T, p, psi_w);
            return 8.3145 * T * ((B_m(T, psi_w) - T * dB_m_dT(T, psi_w)) / v_bar + (C_m(T, psi_w) - T / 2.0 * dC_m_dT(T, psi_w)) / (v_bar * v_bar));
        }
        //else if (!strcmp(Name,"ha"))
        //{
        //    delta=1.1/322; tau=132/T;
        //    return 1+tau*DerivTerms("dphi0_dTau",tau,delta,"Water");
        //}
        //else if (!strcmp(Name,"hw"))
        //{
        //    //~ return Props('D','T',T,'P',p,"Water")/322; tau=647/T;
        //    delta=1000/322; tau=647/T;
        //    //~ delta=rho_Water(T,p,TYPE_TP);tau=647/T;
        //    return 1+tau*DerivTerms("dphi0_dTau",tau,delta,"Water");
        //}
        else if (!strcmp(Name, "hbaro_w")) {
            return IdealGasMolarEnthalpy_Water(T, p);
        } else if (!strcmp(Name, "hbaro_a")) {
            return IdealGasMolarEnthalpy_Air(T, p);
        } else if (!strcmp(Name, "h_Ice")) {
            strcpy(units, "J/kg");
            return h_Ice(T, p);
        } else if (!strcmp(Name, "s_Ice")) {
            strcpy(units, "J/kg/K");
            return s_Ice(T, p);
        } else if (!strcmp(Name, "psub_Ice")) {
            strcpy(units, "Pa");
            return psub_Ice(T);
        } else if (!strcmp(Name, "g_Ice")) {
            strcpy(units, "J/kg");
            return g_Ice(T, p);
        } else if (!strcmp(Name, "rho_Ice")) {
            strcpy(units, "kg/m^3");
            return rho_Ice(T, p);
        } else {
            printf("Sorry I didn't understand your input [%s] to HAProps_Aux\n", Name);
            return -1;
        }
    } catch (...) {
    }
    return _HUGE;
}
double cair_sat(double T) {
    // Humid air saturation specific heat at 1 atmosphere.
    // Based on a correlation from EES, good from 250K to 300K.
    // No error bound checking is carried out
    // T: [K]
    // cair_s: [kJ/kg-K]
    return 2.14627073E+03 - 3.28917768E+01 * T + 1.89471075E-01 * T * T - 4.86290986E-04 * T * T * T + 4.69540143E-07 * T * T * T * T;
}

double IceProps(const char* Name, double T, double p) {
    if (!strcmp(Name, "s")) {
        return s_Ice(T, p * 1000.0);
    } else if (!strcmp(Name, "rho")) {
        return rho_Ice(T, p * 1000.0);
    } else if (!strcmp(Name, "h")) {
        return h_Ice(T, p * 1000.0);
    } else {
        return 1e99;
    }
}

} /* namespace HumidAir */

#ifdef ENABLE_CATCH
#    include <math.h>
#    include <catch2/catch_all.hpp>

TEST_CASE("Check HA Virials from Table A.2.1", "[RP1485]") {
    SECTION("B_aa") {
        CHECK(std::abs(HumidAir::B_Air(-60 + 273.15) / (-33.065 / 1e6) - 1) < 1e-3);
        CHECK(std::abs(HumidAir::B_Air(0 + 273.15) / (-13.562 / 1e6) - 1) < 1e-3);
        CHECK(std::abs(HumidAir::B_Air(200 + 273.15) / (11.905 / 1e6) - 1) < 1e-3);
        CHECK(std::abs(HumidAir::B_Air(350 + 273.15) / (18.949 / 1e6) - 1) < 1e-3);
    }
    SECTION("B_ww") {
        CHECK(std::abs(HumidAir::B_Water(-60 + 273.15) / (-11174 / 1e6) - 1) < 1e-3);
        CHECK(std::abs(HumidAir::B_Water(0 + 273.15) / (-2025.6 / 1e6) - 1) < 1e-3);
        CHECK(std::abs(HumidAir::B_Water(200 + 273.15) / (-200.52 / 1e6) - 1) < 1e-3);
        CHECK(std::abs(HumidAir::B_Water(350 + 273.15) / (-89.888 / 1e6) - 1) < 1e-3);
    }
    SECTION("B_aw") {
        CHECK(std::abs(HumidAir::_B_aw(-60 + 273.15) / (-68.306 / 1e6) - 1) < 1e-3);
        CHECK(std::abs(HumidAir::_B_aw(0 + 273.15) / (-38.074 / 1e6) - 1) < 1e-3);
        CHECK(std::abs(HumidAir::_B_aw(200 + 273.15) / (-2.0472 / 1e6) - 1) < 1e-3);
        CHECK(std::abs(HumidAir::_B_aw(350 + 273.15) / (7.5200 / 1e6) - 1) < 1e-3);
    }

    SECTION("C_aaa") {
        CHECK(std::abs(HumidAir::C_Air(-60 + 273.15) / (2177.9 / 1e12) - 1) < 1e-3);
        CHECK(std::abs(HumidAir::C_Air(0 + 273.15) / (1893.1 / 1e12) - 1) < 1e-3);
        CHECK(std::abs(HumidAir::C_Air(200 + 273.15) / (1551.2 / 1e12) - 1) < 1e-3);
        CHECK(std::abs(HumidAir::C_Air(350 + 273.15) / (1464.7 / 1e12) - 1) < 1e-3);
    }
    SECTION("C_www") {
        CHECK(std::abs(HumidAir::C_Water(-60 + 273.15) / (-1.5162999202e-04) - 1) < 1e-3);  // Relaxed criterion for this parameter
        CHECK(std::abs(HumidAir::C_Water(0 + 273.15) / (-10981960 / 1e12) - 1) < 1e-3);
        CHECK(std::abs(HumidAir::C_Water(200 + 273.15) / (-0.00000003713759442) - 1) < 1e-3);
        CHECK(std::abs(HumidAir::C_Water(350 + 273.15) / (-0.000000001198914198) - 1) < 1e-3);
    }
    SECTION("C_aaw") {
        CHECK(std::abs(HumidAir::_C_aaw(-60 + 273.15) / (1027.3 / 1e12) - 1) < 1e-3);
        CHECK(std::abs(HumidAir::_C_aaw(0 + 273.15) / (861.02 / 1e12) - 1) < 1e-3);
        CHECK(std::abs(HumidAir::_C_aaw(200 + 273.15) / (627.15 / 1e12) - 1) < 1e-3);
        CHECK(std::abs(HumidAir::_C_aaw(350 + 273.15) / (583.79 / 1e12) - 1) < 1e-3);
    }
    SECTION("C_aww") {
        CHECK(std::abs(HumidAir::_C_aww(-60 + 273.15) / (-1821432 / 1e12) - 1) < 1e-3);
        CHECK(std::abs(HumidAir::_C_aww(0 + 273.15) / (-224234 / 1e12) - 1) < 1e-3);
        CHECK(std::abs(HumidAir::_C_aww(200 + 273.15) / (-8436.5 / 1e12) - 1) < 1e-3);
        CHECK(std::abs(HumidAir::_C_aww(350 + 273.15) / (-2486.9 / 1e12) - 1) < 1e-3);
    }
}
TEST_CASE("Enhancement factor from Table A.3", "[RP1485]") {
    CHECK(std::abs(HumidAir::f_factor(-60 + 273.15, 101325) / (1.00708) - 1) < 1e-3);
    CHECK(std::abs(HumidAir::f_factor(80 + 273.15, 101325) / (1.00573) - 1) < 1e-3);
    CHECK(std::abs(HumidAir::f_factor(-60 + 273.15, 10000e3) / (2.23918) - 1) < 1e-3);
    CHECK(std::abs(HumidAir::f_factor(300 + 273.15, 10000e3) / (1.04804) - 1) < 1e-3);
}
TEST_CASE("Isothermal compressibility from Table A.5", "[RP1485]") {
    CHECK(std::abs(HumidAir::isothermal_compressibility(-60 + 273.15, 101325) / (0.10771e-9) - 1) < 1e-3);
    CAPTURE(HumidAir::isothermal_compressibility(80 + 273.15, 101325));
    CHECK(std::abs(HumidAir::isothermal_compressibility(80 + 273.15, 101325) / (0.46009e-9) - 1) < 1e-2);  // Relaxed criterion for this parameter
    CHECK(std::abs(HumidAir::isothermal_compressibility(-60 + 273.15, 10000e3) / (0.10701e-9) - 1) < 1e-3);
    CHECK(std::abs(HumidAir::isothermal_compressibility(300 + 273.15, 10000e3) / (3.05896e-9) - 1) < 1e-3);
}
TEST_CASE("Henry constant from Table A.6", "[RP1485]") {
    CHECK(std::abs(HumidAir::HenryConstant(0.010001 + 273.15) / (0.22600e-9) - 1) < 1e-3);
    CHECK(std::abs(HumidAir::HenryConstant(300 + 273.15) / (0.58389e-9) - 1) < 1e-3);
}

// A structure to hold the values for one call to HAProps
struct hel
{
   public:
    std::string in1, in2, in3, out;
    double v1, v2, v3, expected;
    hel(std::string in1, double v1, std::string in2, double v2, std::string in3, double v3, std::string out, double expected) {
        this->in1 = in1;
        this->in2 = in2;
        this->in3 = in3;
        this->v1 = v1;
        this->v2 = v2;
        this->v3 = v3;
        this->expected = expected;
        this->out = out;
    };
};
hel table_A11[] = {hel("T", 473.15, "W", 0.00, "P", 101325, "B", 45.07 + 273.15), hel("T", 473.15, "W", 0.00, "P", 101325, "V", 1.341),
                   hel("T", 473.15, "W", 0.00, "P", 101325, "H", 202520),         hel("T", 473.15, "W", 0.00, "P", 101325, "S", 555.8),
                   hel("T", 473.15, "W", 0.50, "P", 101325, "B", 81.12 + 273.15), hel("T", 473.15, "W", 0.50, "P", 101325, "V", 2.416),
                   hel("T", 473.15, "W", 0.50, "P", 101325, "H", 1641400),        hel("T", 473.15, "W", 0.50, "P", 101325, "S", 4829.5),
                   hel("T", 473.15, "W", 1.00, "P", 101325, "B", 88.15 + 273.15), hel("T", 473.15, "W", 1.00, "P", 101325, "V", 3.489),
                   hel("T", 473.15, "W", 1.00, "P", 101325, "H", 3079550),        hel("T", 473.15, "W", 1.00, "P", 101325, "S", 8889.0)};

hel table_A12[] = {hel("T", 473.15, "W", 0.00, "P", 1e6, "B", 90.47 + 273.15),
                   hel("T", 473.15, "W", 0.00, "P", 1e6, "V", 0.136),
                   hel("T", 473.15, "W", 0.00, "P", 1e6, "H", 201940),
                   hel("T", 473.15, "W", 0.00, "P", 1e6, "S", -101.1),  // Using CoolProp 4.2, this value seems incorrect from report
                   hel("T", 473.15, "W", 0.50, "P", 1e6, "B", 148.49 + 273.15),
                   hel("T", 473.15, "W", 0.50, "P", 1e6, "V", 0.243),
                   hel("T", 473.15, "W", 0.50, "P", 1e6, "H", 1630140),
                   hel("T", 473.15, "W", 0.50, "P", 1e6, "S", 3630.2),
                   hel("T", 473.15, "W", 1.00, "P", 1e6, "B", 159.92 + 273.15),
                   hel("T", 473.15, "W", 1.00, "P", 1e6, "V", 0.347),
                   hel("T", 473.15, "W", 1.00, "P", 1e6, "H", 3050210),
                   hel("T", 473.15, "W", 1.00, "P", 1e6, "S", 7141.3)};

hel table_A15[] = {
  hel("T", 473.15, "W", 0.10, "P", 1e7, "B", 188.92 + 273.15), hel("T", 473.15, "W", 0.10, "P", 1e7, "V", 0.016),
  hel("T", 473.15, "W", 0.10, "P", 1e7, "H", 473920),          hel("T", 473.15, "W", 0.10, "P", 1e7, "S", -90.1),
  hel("T", 473.15, "W", 0.10, "P", 1e7, "R", 0.734594),
};

class HAPropsConsistencyFixture
{
   public:
    std::vector<hel> inputs;
    std::string in1, in2, in3, out;
    double v1, v2, v3, expected, actual;
    void set_table(hel h[], int nrow) {
        inputs = std::vector<hel>(h, h + nrow);
    };
    void set_values(hel& h) {
        this->in1 = h.in1;
        this->in2 = h.in2;
        this->in3 = h.in3;
        this->v1 = h.v1;
        this->v2 = h.v2;
        this->v3 = h.v3;
        this->expected = h.expected;
        this->out = h.out;
    };
    void call() {
        actual = HumidAir::HAPropsSI(out.c_str(), in1.c_str(), v1, in2.c_str(), v2, in3.c_str(), v3);
    }
};

TEST_CASE_METHOD(HAPropsConsistencyFixture, "ASHRAE RP1485 Tables", "[RP1485]") {
    SECTION("Table A.15") {
        set_table(table_A15, 5);
        for (std::size_t i = 0; i < inputs.size(); ++i) {
            set_values(inputs[i]);
            call();
            CAPTURE(inputs[i].in1);
            CAPTURE(inputs[i].v1);
            CAPTURE(inputs[i].in2);
            CAPTURE(inputs[i].v2);
            CAPTURE(inputs[i].in3);
            CAPTURE(inputs[i].v3);
            CAPTURE(out);
            CAPTURE(actual);
            CAPTURE(expected);
            std::string errmsg = CoolProp::get_global_param_string("errstring");
            CAPTURE(errmsg);
            CHECK(std::abs(actual / expected - 1) < 0.01);
        }
    }
    SECTION("Table A.11") {
        set_table(table_A11, 12);
        for (std::size_t i = 0; i < inputs.size(); ++i) {
            set_values(inputs[i]);
            call();
            CAPTURE(inputs[i].in1);
            CAPTURE(inputs[i].v1);
            CAPTURE(inputs[i].in2);
            CAPTURE(inputs[i].v2);
            CAPTURE(inputs[i].in3);
            CAPTURE(inputs[i].v3);
            CAPTURE(out);
            CAPTURE(actual);
            CAPTURE(expected);
            std::string errmsg = CoolProp::get_global_param_string("errstring");
            CAPTURE(errmsg);
            CHECK(std::abs(actual / expected - 1) < 0.01);
        }
    }
    SECTION("Table A.12") {
        set_table(table_A12, 12);
        for (std::size_t i = 0; i < inputs.size(); ++i) {
            set_values(inputs[i]);
            call();
            CAPTURE(inputs[i].in1);
            CAPTURE(inputs[i].v1);
            CAPTURE(inputs[i].in2);
            CAPTURE(inputs[i].v2);
            CAPTURE(inputs[i].in3);
            CAPTURE(inputs[i].v3);
            CAPTURE(out);
            CAPTURE(actual);
            CAPTURE(expected);
            std::string errmsg = CoolProp::get_global_param_string("errstring");
            CAPTURE(errmsg);
            CHECK(std::abs(actual / expected - 1) < 0.01);
        }
    }
}
TEST_CASE("Assorted tests", "[HAPropsSI]") {
    CHECK(ValidNumber(HumidAir::HAPropsSI("T", "H", 267769, "P", 104300, "W", 0.0)));
    CHECK(ValidNumber(HumidAir::HAPropsSI("T", "B", 252.84, "W", 5.097e-4, "P", 101325)));
    CHECK(ValidNumber(HumidAir::HAPropsSI("T", "B", 290, "R", 1, "P", 101325)));
}
// a predicate implemented as a function:
bool is_not_a_pair(const std::set<std::size_t>& item) {
    return item.size() != 2;
}

const int number_of_inputs = 6;
std::string inputs[number_of_inputs] = {"W", "D", "B", "R", "T", "V"};  //,"H","S"};

class ConsistencyTestData
{
   public:
    bool is_built;
    std::vector<Dictionary> data;
    std::list<std::set<std::size_t>> inputs_list;
    ConsistencyTestData() {
        is_built = false;
    };
    void build() {
        if (is_built) {
            return;
        }
        std::vector<std::size_t> indices(number_of_inputs);
        for (std::size_t i = 0; i < number_of_inputs; ++i) {
            indices[i] = i;
        }
        // Generate a powerset of all the permutations of all lengths of inputs
        std::set<std::size_t> indices_set(indices.begin(), indices.end());
        std::set<std::set<std::size_t>> inputs_powerset = powerset(indices_set);
        inputs_list = std::list<std::set<std::size_t>>(inputs_powerset.begin(), inputs_powerset.end());
        inputs_list.remove_if(is_not_a_pair);

        const int NT = 10, NW = 5;
        double p = 101325;
        for (double T = 210; T < 350; T += (350 - 210) / (NT - 1)) {
            double Wsat = HumidAir::HAPropsSI("W", "T", T, "P", p, "R", 1.0);
            for (double W = 1e-5; W < Wsat; W += (Wsat - 1e-5) / (NW - 1)) {
                Dictionary vals;
                // Calculate all the values using T, W
                for (int i = 0; i < number_of_inputs; ++i) {
                    double v = HumidAir::HAPropsSI(inputs[i], "T", T, "P", p, "W", W);
                    vals.add_number(inputs[i], v);
                }
                data.push_back(vals);
                std::cout << format("T %g W %g\n", T, W);
            }
        }
        is_built = true;
    };
} consistency_data;

/*
 * This test is incredibly slow, which is why it is currently commented out.  Many of the tests also fail
 *
TEST_CASE("HAPropsSI", "[HAPropsSI]")
{
	consistency_data.build();
	double p = 101325;
	for (std::size_t i = 0; i < consistency_data.data.size(); ++i)
	{
		for (std::list<std::set<std::size_t> >::iterator iter = consistency_data.inputs_list.begin(); iter != consistency_data.inputs_list.end(); ++iter)
		{
			std::vector<std::size_t> pair(iter->begin(), iter->end());
			std::string i0 = inputs[pair[0]], i1 = inputs[pair[1]];
			double v0 = consistency_data.data[i].get_double(i0), v1 = consistency_data.data[i].get_double(i1);
            if ((i0 == "B" && i1 == "V") || (i1 == "B" && i0 == "V")){continue;}
			std::ostringstream ss2;
			ss2 << "Inputs: \"" << i0 << "\"," << v0 << ",\"" << i1 << "\"," << v1;
			SECTION(ss2.str(), ""){

				double T = consistency_data.data[i].get_double("T");
				double W = consistency_data.data[i].get_double("W");
				double Wcalc = HumidAir::HAPropsSI("W", i0, v0, i1, v1, "P", p);
				double Tcalc = HumidAir::HAPropsSI("T", i0, v0, i1, v1, "P", p);
				std::string err = CoolProp::get_global_param_string("errstring");
				CAPTURE(T);
				CAPTURE(W);
				CAPTURE(Tcalc);
				CAPTURE(Wcalc);
				CAPTURE(err);
				CHECK(std::abs(Tcalc - T) < 1e-1);
				CHECK(std::abs((Wcalc - W)/W) < 1e-3);
			}
		}
	}
}
 */

#endif /* CATCH_ENABLED */<|MERGE_RESOLUTION|>--- conflicted
+++ resolved
@@ -483,59 +483,6 @@
 }
 */
 
-<<<<<<< HEAD
-static double Secant_HAProps_W(double p, double T, givens OutputType, double TargetVal, double W_guess) {
-    // Use a secant solve in order to yield a target output value for HAProps by altering humidity ratio
-    double x1 = 0;
-    double x2 = 0;
-    double x3 = 0;
-    double y1 = 0;
-    double y2 = 0;
-    double eps = 1e-12;
-    double f = 999;
-    double W = 0.0001;
-    int iter = 1;
-    std::vector<givens> input_keys(2, GIVEN_T);
-    input_keys[1] = GIVEN_HUMRAT;
-    std::vector<double> input_vals(2, T);
-    if (OutputType == GIVEN_TWB) {
-        eps = 1e-7;
-    }
-
-    while ((iter <= 3 || std::abs(f) > eps) && iter < 100) {
-        if (iter == 1) {
-            x1 = W_guess;
-            W = x1;
-        }
-        if (iter == 2) {
-            x2 = W_guess * 1.1;
-            W = x2;
-        }
-        if (iter > 2) {
-            W = x2;
-        }
-        input_vals[1] = W;
-        double _T = _HUGE;
-        double psi_w = _HUGE;
-        _HAPropsSI_inputs(p, input_keys, input_vals, _T, psi_w);
-        f = _HAPropsSI_outputs(OutputType, p, T, psi_w) - TargetVal;
-        if (iter == 1) {
-            y1 = f;
-        }
-        if (iter > 1) {
-            y2 = f;
-            x3 = x2 - 0.5 * y2 / (y2 - y1) * (x2 - x1);
-            y1 = y2;
-            x1 = x2;
-            x2 = x3;
-        }
-        iter = iter + 1;
-    }
-    return W;
-}
-
-=======
->>>>>>> d241e083
 // Mixed virial components
 static double _B_aw(double T) {
     check_fluid_instantiation();
