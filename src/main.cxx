--- conflicted
+++ resolved
@@ -55,12 +55,8 @@
             int l;
         };
 int main()
-<<<<<<< HEAD
-{   
+{
     set_debug_level(10);
-=======
-{
->>>>>>> 9e72f88d
     if (0)
     {
         generate_melting_curve_data("Ethylene-I.mlt","ethylene",103.989,110.369);
@@ -257,13 +253,8 @@
     {
 
         double T = 300;
-<<<<<<< HEAD
-        
+
         std::tr1::shared_ptr<AbstractState> MixRP(AbstractState::factory(std::string("REFPROP"),std::string("propane")));
-=======
-
-        AbstractState *MixRP = AbstractState::factory(std::string("REFPROP"), std::string("propane"));
->>>>>>> 9e72f88d
         {
             long N = 100000;
             double t1 = clock(), summer = 0;
@@ -382,11 +373,8 @@
         return 0;
     }
 
-<<<<<<< HEAD
-=======
-
-
->>>>>>> 9e72f88d
+
+
     if (0)
     {
         std::tr1::shared_ptr<AbstractState> State(AbstractState::factory(std::string("REFPROP"), std::string("Methane|Ethane")));
@@ -433,12 +421,5 @@
         t2 = clock();
         double elap = ((double)(t2-t1))/CLOCKS_PER_SEC;
         printf("%g\n",elap);
-<<<<<<< HEAD
-    }	
-=======
-
-        //double sigma = State->surface_tension();
-        delete State;
-    }
->>>>>>> 9e72f88d
+    }
 }