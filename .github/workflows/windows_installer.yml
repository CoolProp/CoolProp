--- conflicted
+++ resolved
@@ -62,11 +62,7 @@
     #     zip -r CoolProp-${{ env.COOLPROP_VERSION }}-WindowsInstaller.zip ./Installers/*
 
     - name: Archive artifacts
-<<<<<<< HEAD
-      uses: actions/upload-artifact@v2
-=======
       uses: actions/upload-artifact@v3
->>>>>>> 271a69d0
       with:
           name: Installers
           path: build/InnoScript/bin/Installers
