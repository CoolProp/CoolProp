--- conflicted
+++ resolved
@@ -1,13 +1,6 @@
 name: Python build one single wheel
 
 on:
-<<<<<<< HEAD
-  push:
-    branches: [ 'master', 'main', 'develop', 'actions_pypi' ]
-    tags: [ 'v*' ]
-  pull_request:
-    branches: [ 'master', 'main', 'develop' ]
-=======
   workflow_call:
     inputs:
       python-version:
@@ -19,7 +12,6 @@
       arch:
         required: true
         type: string
->>>>>>> 271a69d0
 
 jobs:
   build:
@@ -68,67 +60,6 @@
         CIBW_MANYLINUX_X86_64_IMAGE: manylinux2014
         CIBW_MANYLINUX_I686_IMAGE: manylinux2014
         CIBW_MANYLINUX_AARCH64_IMAGE: manylinux2014
-<<<<<<< HEAD
-        CIBW_SKIP: "pp* *-manylinux_i686"
-        CIBW_TEST_SKIP: "*-macosx_arm64"
-        # CIBW_TEST_COMMAND: python -c 'from CoolProp.CoolProp import get_global_param_string; print("CoolProp gitrevision:", get_global_param_string("gitrevision"))'
-        CIBW_BUILD_VERBOSITY: 1
-
-      run: |
-        python -m cibuildwheel --output-dir Python ./wrappers/Python
-
-    - name: Store artifacts
-      uses: actions/upload-artifact@v2
-      with:
-        name: Python
-        path: Python
-
-  upload_python_bindings_to_pypi:
-    needs: python_bindings
-    name: Upload to PyPi
-    runs-on: ubuntu-latest
-    steps:
-
-    - name: Set up Python
-      uses: actions/setup-python@v2
-      with:
-        python-version: 3.9.x
-
-    - name: Install Python dependencies
-      run: |
-        python -m pip install --upgrade pip
-        pip install setuptools wheel twine requests packaging
-
-        if [[ "$GITHUB_REF" == *"refs/tags"* ]]; then
-          TWINE_REPOSITORY=pypi
-          TWINE_PASSWORD=${{ secrets.PYPI_TOKEN }}
-        else
-          TWINE_REPOSITORY=testpypi
-          TWINE_PASSWORD=${{ secrets.TESTPYPI_TOKEN }}
-        fi;
-        echo "Using TWINE_REPOSITORY=$TWINE_REPOSITORY"
-        echo "TWINE_REPOSITORY=$TWINE_REPOSITORY" >> $GITHUB_ENV
-        echo "TWINE_PASSWORD=$TWINE_PASSWORD" >> $GITHUB_ENV
-
-    - name: Download ALL wheels
-      uses: actions/download-artifact@v2
-      with:
-        name: Python
-        path: Python
-
-    - name: Display structure of downloaded files
-      run: |
-        set -x
-        ls -R
-        du -sh
-
-    - name: Publish wheels to (Test)PyPI
-      if: ${{ github.event_name != 'pull_request' }}
-      env:
-        TWINE_USERNAME: __token__
-      run: |
-        python -m twine upload --skip-existing Python/*.whl
-=======
         CIBW_SKIP: "pp*"
         CIBW_TEST_SKIP: "*-macosx_arm64 *-win_arm64"
       with:
@@ -139,5 +70,4 @@
       uses: actions/upload-artifact@v3
       with:
         name: Python
-        path: Python
->>>>>>> 271a69d0
+        path: Python