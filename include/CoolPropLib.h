/** \brief This file defines an interface for shared library (DLL) wrapping
 *
 * In general the functions defined here take strings which are 0-terminated (C-style),
 * vectors of doubles are passed as double* and length
 * These functions pass directly to equivalently named functions in CoolProp.h in the CoolProp namespace
 * that take std::string, vector<double> etc.
 *
 * Functions with the call type like
 * EXPORT_CODE void CONVENTION AFunction(double, double);
 * will be exported to the DLL
 *
 * The exact symbol that will be exported depends on the values of the preprocessor macros COOLPROP_LIB, EXPORT_CODE, CONVENTION, etc.
 *
 * In order to have 100% control over the export macros, you can specify EXPORT_CODE and CONVENTION directly. Check out
 * CMakeLists.txt in the repo root to see some examples.
 *
 */

#ifndef COOLPROPDLL_H
#define COOLPROPDLL_H

// See also http://stackoverflow.com/questions/5919996/how-to-detect-reliably-mac-os-x-ios-linux-windows-in-c-preprocessor
// Copied verbatim from PlatformDetermination.h in order to have a single-include header
#if _WIN64
#    define __ISWINDOWS__
#elif _WIN32
#    define __ISWINDOWS__
#elif __APPLE__
#    define __ISAPPLE__
#elif __linux || __unix || __posix
#    define __ISLINUX__
#elif __powerpc__
#    define __ISPOWERPC__
#else
#    pragma error
#endif

#if defined(COOLPROP_LIB)
#    ifndef EXPORT_CODE
#        if defined(__ISWINDOWS__)
#            define EXPORT_CODE extern "C" __declspec(dllexport)
#        else
#            define EXPORT_CODE extern "C"
#        endif
#    endif
#    ifndef CONVENTION
#        if defined(__ISWINDOWS__)
#            define CONVENTION __stdcall
#        else
#            define CONVENTION
#        endif
#    endif
#else
#    ifndef EXPORT_CODE
#        define EXPORT_CODE
#    endif
#    ifndef CONVENTION
#        define CONVENTION
#    endif
#endif

// Hack for PowerPC compilation to only use extern "C"
#if defined(__powerpc__) || defined(EXTERNC)
#    undef EXPORT_CODE
#    define EXPORT_CODE extern "C"
#endif

#if defined(__powerpc__)
// From https://rowley.zendesk.com/entries/46176--Undefined-reference-to-assert-error-message
// The __assert function is an error handler function that is invoked when an assertion fails.
// If you are writing a program that uses the assert macro then you must supply you own __assert error handler function. For example
inline void __assert(const char* error) {
    while (1)
        ;
}
#endif

/**
     * \overload
     * \sa \ref CoolProp::Props1SI(std::string, std::string)
     *
     * \note If there is an error, a huge value will be returned, you can get the error message by doing something like get_global_param_string("errstring",output)
     */
EXPORT_CODE double CONVENTION Props1SI(const char* FluidName, const char* Output);

/**
     *\overload
     *\sa \ref CoolProp::Props1SImulti(const std::vector<std::string>& Outputs, const std::string& backend, const std::vector<std::string>& fluids, const std::vector<double>& fractions)
     *
     * \note If there is an error, a huge value will be returned, you can get the error message by doing something like get_global_param_string("errstring",output)
     */
EXPORT_CODE void CONVENTION Props1SImulti(const char* Outputs, char* backend, const char* FluidNames, const double* fractions,
                                          const long length_fractions, double* result, long* resdim1);
/**
     *\overload
     *\sa \ref CoolProp::PropsSI(const std::string &, const std::string &, double, const std::string &, double, const std::string&)
     *
     * \note If there is an error, a huge value will be returned, you can get the error message by doing something like get_global_param_string("errstring",output)
     */
<<<<<<< HEAD
EXPORT_CODE double CONVENTION PropsSI(const char* Output, const char* Name1, double Prop1, const char* Name2, double Prop2, const char* FluidName);

=======
EXPORT_CODE double CONVENTION PropsSI(const char* Output, const char* Name1, double Prop1, const char* Name2, double Prop2, const char* Ref);
/**
     *\overload
     *\sa \ref CoolProp::PropsSImulti(const std::vector<std::string>& Outputs, const std::string& Name1, const std::vector<double>& Prop1,
                                              const std::string& Name2, const std::vector<double>& Prop2, const std::string& backend,
                                              const std::vector<std::string>& fluids, const std::vector<double>& fractions)
     *
     * @param Outputs Delimited string separated by LIST_STRING_DELIMITER for the output parameters
     * @param Name1 The name of the first input variable
     * @param Prop1 A vector of the first input values 
     * @param size_Prop1 Size of Prop1 double*
     * @param Name2 The name of the second input variable
     * @param Prop2 A vector of the second input values 
     * @param size_Prop2 Size of Prop2 double*
     * @param backend 	The string representation of the backend (HEOS, REFPROP, INCOMP, etc.) 
     * @param FluidNames  Delimited string separated by LIST_STRING_DELIMITER for the fluid name(s)
     * @param fractions The fractions (molar, mass, volume, etc.) of the components
     * @param length_fractions Size of fractions double*
     * @param result Allocated memory for result vector
     * @param resdim1 result vector dimension 1 pointer, to check allocated space and return actual result size
     * @param resdim2 result vector dimension 2 pointer, to check allocated space and return actual result size
     * \note If there is an error, an empty vector will be returned, you can get the error message by doing something like get_global_param_string("errstring",output)
     */
EXPORT_CODE void CONVENTION PropsSImulti(const char* Outputs, const char* Name1, double* Prop1, const long size_Prop1, const char* Name2,
                                         double* Prop2, const long size_Prop2, char* backend, const char* FluidNames, const double* fractions,
                                         const long length_fractions, double* result, long* resdim1, long* resdim2);
>>>>>>> d241e083
/**
     *\overload
     *\sa \ref CoolProp::PhaseSI(const std::string &, double, const std::string &, double, const std::string&)
     *
     * \note This function returns the phase string in pre-allocated phase variable.  If buffer is not large enough, no copy is made
     */
EXPORT_CODE long CONVENTION PhaseSI(const char* Name1, double Prop1, const char* Name2, double Prop2, const char* FluidName, char* phase, int n);

/**
     *\overload
     *\sa \ref CoolProp::get_global_param_string
     *
     * @returns error_code 1 = Ok 0 = error
     *
     * \note This function returns the output string in pre-allocated char buffer.  If buffer is not large enough, no copy is made
     */
EXPORT_CODE long CONVENTION get_global_param_string(const char* param, char* Output, int n);
/**
     * \overload
     * \sa \ref CoolProp::get_parameter_information_string
     * \note This function returns the output string in pre-allocated char buffer.  If buffer is not large enough, no copy is made
     *
     * @returns error_code 1 = Ok 0 = error
     */
EXPORT_CODE long CONVENTION get_parameter_information_string(const char* key, char* Output, int n);
/**
     * \overload
     * \sa \ref CoolProp::get_fluid_param_string
     *
     * @returns error_code 1 = Ok 0 = error
     */
EXPORT_CODE long CONVENTION get_fluid_param_string(const char* fluid, const char* param, char* Output, int n);
/** \brief Set configuration string
    * @param key The key to configure
    * @param val The value to set to the key
    * \note you can get the error message by doing something like get_global_param_string("errstring",output)
    */
EXPORT_CODE void CONVENTION set_config_string(const char* key, const char* val);
/** \brief Set configuration numerical value as double
    * @param key The key to configure
    * @param val The value to set to the key
    * \note you can get the error message by doing something like get_global_param_string("errstring",output)
    */
EXPORT_CODE void CONVENTION set_config_double(const char* key, const double val);
/** \brief Set configuration value as a boolean
     * @param key The key to configure
     * @param val The value to set to the key
     * \note you can get the error message by doing something like get_global_param_string("errstring",output)
     */
EXPORT_CODE void CONVENTION set_config_bool(const char* key, const bool val);
/**
     * @brief Set the departure functions in the departure function library from a string format
     * @param string_data The departure functions to be set, either provided as a JSON-formatted string
     *                    or as a string of the contents of a HMX.BNC file from REFPROP
     * @param errcode The errorcode that is returned (0 = no error, !0 = error)
     * @param message_buffer A buffer for the error code
     * @param buffer_length The length of the buffer for the error code
     *
     * @note By default, if a departure function already exists in the library, this is an error,
     *       unless the configuration variable OVERWRITE_DEPARTURE_FUNCTIONS is set to true
     */
EXPORT_CODE void CONVENTION set_departure_functions(const char* string_data, long* errcode, char* message_buffer, const long buffer_length);
/**
     * \overload
     * \sa \ref CoolProp::set_reference_stateS
     * @returns error_code 1 = Ok 0 = error
     */
EXPORT_CODE int CONVENTION set_reference_stateS(const char* Ref, const char* reference_state);
/**
     * \overload
     * \sa \ref CoolProp::set_reference_stateD
     * @returns error_code 1 = Ok 0 = error
     */
EXPORT_CODE int CONVENTION set_reference_stateD(const char* Ref, double T, double rhomolar, double hmolar0, double smolar0);
/** \brief FORTRAN 77 style wrapper of the PropsSI function
     * \overload
     * \sa \ref CoolProp::PropsSI(const std::string &, const std::string &, double, const std::string &, double, const std::string&)
     *
     * \note If there is an error, a huge value will be returned, you can get the error message by doing something like get_global_param_string("errstring",output)
     */
EXPORT_CODE void CONVENTION propssi_(const char* Output, const char* Name1, const double* Prop1, const char* Name2, const double* Prop2,
                                     const char* FluidName, double* output);

/// Convert from degrees Fahrenheit to Kelvin (useful primarily for testing)
EXPORT_CODE double CONVENTION F2K(double T_F);
/// Convert from Kelvin to degrees Fahrenheit (useful primarily for testing)
EXPORT_CODE double CONVENTION K2F(double T_K);
/** \brief Get the index for a parameter "T", "P", etc.
     *
     * @returns index The index as a long.  If input is invalid, returns -1
     */
EXPORT_CODE long CONVENTION get_param_index(const char* param);
/** \brief Get the index for an input pair for AbstractState.update function
     *
     * @returns index The index as a long.  If input is invalid, returns -1
     */
EXPORT_CODE long CONVENTION get_input_pair_index(const char* pair);
/** \brief Redirect all output that would go to console (stdout) to a file
     */
EXPORT_CODE long CONVENTION redirect_stdout(const char* file);

// ---------------------------------
// Getter and setter for debug level
// ---------------------------------

/// Get the debug level
/// @returns level The level of the verbosity for the debugging output (0-10) 0: no debgging output
EXPORT_CODE int CONVENTION get_debug_level();
/// Set the debug level
/// @param level The level of the verbosity for the debugging output (0-10) 0: no debgging output
EXPORT_CODE void CONVENTION set_debug_level(int level);

/* \brief Extract a value from the saturation ancillary
     *
     * @param fluid_name The name of the fluid to be used - HelmholtzEOS backend only
     * @param output The desired output variable ("P" for instance for pressure)
     * @param Q The quality, 0 or 1
     * @param input The input variable ("T")
     * @param value The input value
     */
EXPORT_CODE double CONVENTION saturation_ancillary(const char* fluid_name, const char* output, int Q, const char* input, double value);

// ---------------------------------
//        Humid Air Properties
// ---------------------------------

/** \brief DLL wrapper of the HAPropsSI function
     * \sa \ref HumidAir::HAPropsSI(const char *OutputName, const char *Input1Name, double Input1, const char *Input2Name, double Input2, const char *Input3Name, double Input3);
     *
     * \note If there is an error, a huge value will be returned, you can get the error message by doing something like get_global_param_string("errstring",output)
     */
EXPORT_CODE double CONVENTION HAPropsSI(const char* Output, const char* Name1, double Prop1, const char* Name2, double Prop2, const char* Name3,
                                        double Prop3);

/** \brief Humid air saturation specific heat at 1 atmosphere, based on a correlation from EES.
     * \sa \ref HumidAir::cair_sat(double);
     *
     * @param T [K] good from 250K to 300K, no error bound checking is carried out.
     *
     * \note Equals partial derivative of enthalpy with respect to temperature at constant relative humidity of 100 percent and pressure of 1 atmosphere.
     */
EXPORT_CODE double CONVENTION cair_sat(double T);

/** \brief FORTRAN 77 style wrapper of the HAPropsSI function
     * \sa \ref HumidAir::HAPropsSI(const char *OutputName, const char *Input1Name, double Input1, const char *Input2Name, double Input2, const char *Input3Name, double Input3);
     *
     * \note If there is an error, a huge value will be returned, you can get the error message by doing something like get_global_param_string("errstring",output)
     */
EXPORT_CODE void CONVENTION hapropssi_(const char* Output, const char* Name1, const double* Prop1, const char* Name2, const double* Prop2,
                                       const char* Name3, const double* Prop3, double* output);

/** \brief DLL wrapper of the HAProps function
     *
     * \warning DEPRECATED!!
     * \sa \ref HumidAir::HAProps(const char *OutputName, const char *Input1Name, double Input1, const char *Input2Name, double Input2, const char *Input3Name, double Input3);
     *
     * \note If there is an error, a huge value will be returned, you can get the error message by doing something like get_global_param_string("errstring",output)
     */
EXPORT_CODE double CONVENTION HAProps(const char* Output, const char* Name1, double Prop1, const char* Name2, double Prop2, const char* Name3,
                                      double Prop3);

/** \brief FORTRAN 77 style wrapper of the HAProps function
     *
     * \warning DEPRECATED!!
     * \sa \ref HumidAir::HAProps(const char *OutputName, const char *Input1Name, double Input1, const char *Input2Name, double Input2, const char *Input3Name, double Input3);
     *
     * \note If there is an error, a huge value will be returned, you can get the error message by doing something like get_global_param_string("errstring",output)
     */
EXPORT_CODE void CONVENTION haprops_(const char* Output, const char* Name1, const double* Prop1, const char* Name2, const double* Prop2,
                                     const char* Name3, const double* Prop3, double* output);

// ---------------------------------
//        Low-level access
// ---------------------------------

/**
     * @brief Generate an AbstractState instance, return an integer handle to the state class generated to be used in the other low-level accessor functions
     * @param backend The backend you will use, "HEOS", "REFPROP", etc.
     * @param fluids '&' delimited list of fluids
     * @param errcode The errorcode that is returned (0 = no error, !0 = error)
     * @param message_buffer A buffer for the error code
     * @param buffer_length The length of the buffer for the error code
     * @return A handle to the state class generated
     */
EXPORT_CODE long CONVENTION AbstractState_factory(const char* backend, const char* fluids, long* errcode, char* message_buffer,
                                                  const long buffer_length);
/**
     * @brief Get the fluid names for the AbstractState
     * @param handle The integer handle for the state class stored in memory
     * @param fluids LIST_STRING_DELIMETER (',') delimited list of fluids
     * @param errcode The errorcode that is returned (0 = no error, !0 = error)
     * @param message_buffer A buffer for the error code
     * @param buffer_length The length of the buffer for the error code
     * @return
     */
EXPORT_CODE void CONVENTION AbstractState_fluid_names(const long handle, char* fluids, long* errcode, char* message_buffer, const long buffer_length);
/**
     * @brief Release a state class generated by the low-level interface wrapper
     * @param handle The integer handle for the state class stored in memory
     * @param errcode The errorcode that is returned (0 = no error, !0 = error)
     * @param message_buffer A buffer for the error code
     * @param buffer_length The length of the buffer for the error code
     * @return
     */
EXPORT_CODE void CONVENTION AbstractState_free(const long handle, long* errcode, char* message_buffer, const long buffer_length);
/**
     * @brief Set the fractions (mole, mass, volume) for the AbstractState
     * @param handle The integer handle for the state class stored in memory
     * @param fractions The array of fractions
     * @param N The length of the fractions array
     * @param errcode The errorcode that is returned (0 = no error, !0 = error)
     * @param message_buffer A buffer for the error code
     * @param buffer_length The length of the buffer for the error code
     * @return
     */
EXPORT_CODE void CONVENTION AbstractState_set_fractions(const long handle, const double* fractions, const long N, long* errcode, char* message_buffer,
                                                        const long buffer_length);
/**
     * @brief Get the molar fractions for the AbstractState
     * @param handle The integer handle for the state class stored in memory
     * @param fractions The array of fractions
     * @param maxN The length of the buffer for the fractions
     * @param N number of fluids
     * @param errcode The errorcode that is returned (0 = no error, !0 = error)
     * @param message_buffer A buffer for the error code
     * @param buffer_length The length of the buffer for the error code
     * @return
     */
EXPORT_CODE void CONVENTION AbstractState_get_mole_fractions(const long handle, double* fractions, const long maxN, long* N, long* errcode,
                                                             char* message_buffer, const long buffer_length);
/**
     * @brief Get the molar fractions for the AbstractState and the desired saturated State
     * @param handle The integer handle for the state class stored in memory
     * @param saturated_state The string specifying the state (liquid or gas)
     * @param fractions The array of fractions
     * @param maxN The length of the buffer for the fractions
     * @param N number of fluids
     * @param errcode The errorcode that is returned (0 = no error, !0 = error)
     * @param message_buffer A buffer for the error code
     * @param buffer_length The length of the buffer for the error code
     * @return 
     */
EXPORT_CODE void CONVENTION AbstractState_get_mole_fractions_satState(const long handle, const char* saturated_state, double* fractions,
                                                                      const long maxN, long* N, long* errcode, char* message_buffer,
                                                                      const long buffer_length);
/**
     * @brief Update the state of the AbstractState
     * @param handle The integer handle for the state class stored in memory
     * @param input_pair The integer value for the input pair obtained from XXXXXXXXXXXXXXXX
     * @param value1 The first input value
     * @param value2 The second input value
     * @param errcode The errorcode that is returned (0 = no error, !0 = error)
     * @param message_buffer A buffer for the error code
     * @param buffer_length The length of the buffer for the error code
     * @return
     */
EXPORT_CODE void CONVENTION AbstractState_update(const long handle, const long input_pair, const double value1, const double value2, long* errcode,
                                                 char* message_buffer, const long buffer_length);
/**
    * @brief Specify the phase to be used for all further calculations
    * @param handle The integer handle for the state class stored in memory
    * @param phase The string with the phase to use
    * @param errcode The errorcode that is returned (0 = no error, !0 = error)
    * @param message_buffer A buffer for the error code
    * @param buffer_length The length of the buffer for the error code
    * @return
    */
EXPORT_CODE void CONVENTION AbstractState_specify_phase(const long handle, const char* phase, long* errcode, char* message_buffer,
                                                        const long buffer_length);
/**
    * @brief Unspecify the phase to be used for all further calculations
    * @param handle The integer handle for the state class stored in memory
    * @param errcode The errorcode that is returned (0 = no error, !0 = error)
    * @param message_buffer A buffer for the error code
    * @param buffer_length The length of the buffer for the error code
    * @return
    */
EXPORT_CODE void CONVENTION AbstractState_unspecify_phase(const long handle, long* errcode, char* message_buffer, const long buffer_length);
/**
     * @brief Get an output value from the AbstractState using an integer value for the desired output value
     * @param handle The integer handle for the state class stored in memory
     * @param param The integer value for the parameter you want
     * @param errcode The errorcode that is returned (0 = no error, !0 = error)
     * @param message_buffer A buffer for the error code
     * @param buffer_length The length of the buffer for the error code
     * @return
     */
EXPORT_CODE double CONVENTION AbstractState_keyed_output(const long handle, const long param, long* errcode, char* message_buffer,
                                                         const long buffer_length);

/**
    * @brief Calculate a saturation derivative from the AbstractState using integer values for the desired parameters
    * @param handle The integer handle for the state class stored in memory
    * @param Of The parameter of which the derivative is being taken
    * @param Wrt The derivative with with respect to this parameter
    * @param errcode The errorcode that is returned (0 = no error, !0 = error)
    * @param message_buffer A buffer for the error code
    * @param buffer_length The length of the buffer for the error code
    * @return
    */
EXPORT_CODE double CONVENTION AbstractState_first_saturation_deriv(const long handle, const long Of, const long Wrt, long* errcode,
                                                                   char* message_buffer, const long buffer_length);

/**
    * @brief Calculate the first partial derivative in homogeneous phases from the AbstractState using integer values for the desired parameters
    * @param handle The integer handle for the state class stored in memory
    * @param Of The parameter of which the derivative is being taken
    * @param Wrt The derivative with with respect to this parameter
    * @param Constant The parameter that is not affected by the derivative
    * @param errcode The errorcode that is returned (0 = no error, !0 = error)
    * @param message_buffer A buffer for the error code
    * @param buffer_length The length of the buffer for the error code
    * @return
    */
EXPORT_CODE double CONVENTION AbstractState_first_partial_deriv(const long handle, const long Of, const long Wrt, const long Constant, long* errcode,
                                                                char* message_buffer, const long buffer_length);

/**
    * @brief Update the state of the AbstractState and get an output value five common outputs (temperature, pressure, molar density, molar enthalpy and molar entropy)
    * @brief from the AbstractState using pointers as inputs and output to allow array computation.
    * @param handle The integer handle for the state class stored in memory
    * @param input_pair The integer value for the input pair obtained from get_input_pair_index
    * @param value1 The pointer to the array of the first input parameters
    * @param value2 The pointer to the array of the second input parameters
    * @param length The number of elements stored in the arrays (both inputs and outputs MUST be the same length)
    * @param T The pointer to the array of temperature
    * @param p The pointer to the array of pressure
    * @param rhomolar The pointer to the array of molar density
    * @param hmolar The pointer to the array of molar enthalpy
    * @param smolar The pointer to the array of molar entropy
    * @param errcode The errorcode that is returned (0 = no error, !0 = error)
    * @param message_buffer A buffer for the error code
    * @param buffer_length The length of the buffer for the error code
    * @return
    *
    * @note If there is an error in an update call for one of the inputs, no change in the output array will be made
    */
EXPORT_CODE void CONVENTION AbstractState_update_and_common_out(const long handle, const long input_pair, const double* value1, const double* value2,
                                                                const long length, double* T, double* p, double* rhomolar, double* hmolar,
                                                                double* smolar, long* errcode, char* message_buffer, const long buffer_length);

/**
    * @brief Update the state of the AbstractState and get one output value (temperature, pressure, molar density, molar enthalpy and molar entropy)
    * @brief from the AbstractState using pointers as inputs and output to allow array computation.
    * @param handle The integer handle for the state class stored in memory
    * @param input_pair The integer value for the input pair obtained from get_input_pair_index
    * @param value1 The pointer to the array of the first input parameters
    * @param value2 The pointer to the array of the second input parameters
    * @param length The number of elements stored in the arrays (both inputs and outputs MUST be the same length)
    * @param output The indice for the output desired
    * @param out The pointer to the array for output
    * @param errcode The errorcode that is returned (0 = no error, !0 = error)
    * @param message_buffer A buffer for the error code
    * @param buffer_length The length of the buffer for the error code
    * @return
    *
    * @note If there is an error in an update call for one of the inputs, no change in the output array will be made
    */
EXPORT_CODE void CONVENTION AbstractState_update_and_1_out(const long handle, const long input_pair, const double* value1, const double* value2,
                                                           const long length, const long output, double* out, long* errcode, char* message_buffer,
                                                           const long buffer_length);

/**
    * @brief Update the state of the AbstractState and get an output value five common outputs (temperature, pressure, molar density, molar enthalpy and molar entropy)
    * @brief from the AbstractState using pointers as inputs and output to allow array computation.
    * @param handle The integer handle for the state class stored in memory
    * @param input_pair The integer value for the input pair obtained from get_input_pair_index
    * @param value1 The pointer to the array of the first input parameters
    * @param value2 The pointer to the array of the second input parameters
    * @param length The number of elements stored in the arrays (both inputs and outputs MUST be the same length)
    * @param outputs The 5-element vector of indices for the outputs desired
    * @param out1 The pointer to the array for the first output
    * @param out2 The pointer to the array for the second output
    * @param out3 The pointer to the array for the third output
    * @param out4 The pointer to the array for the fourth output
    * @param out5 The pointer to the array for the fifth output
    * @param errcode The errorcode that is returned (0 = no error, !0 = error)
    * @param message_buffer A buffer for the error code
    * @param buffer_length The length of the buffer for the error code
    * @return
    *
    * @note If there is an error in an update call for one of the inputs, no change in the output array will be made
    */
EXPORT_CODE void CONVENTION AbstractState_update_and_5_out(const long handle, const long input_pair, const double* value1, const double* value2,
                                                           const long length, long* outputs, double* out1, double* out2, double* out3, double* out4,
                                                           double* out5, long* errcode, char* message_buffer, const long buffer_length);

/**
    * @brief Set binary interraction parrameter for mixtures
    * @param handle The integer handle for the state class stored in memory
    * @param i indice of the first fluid of the binary pair
    * @param j indice of the second fluid of the binary pair
    * @param parameter string wit the name of the parameter
    * @param value the value of the binary interaction parameter
    * @param errcode The errorcode that is returned (0 = no error, !0 = error)
    * @param message_buffer A buffer for the error code
    * @param buffer_length The length of the buffer for the error code
    * @return
    */
EXPORT_CODE void CONVENTION AbstractState_set_binary_interaction_double(const long handle, const long i, const long j, const char* parameter,
                                                                        const double value, long* errcode, char* message_buffer,
                                                                        const long buffer_length);

/**
    * @brief Set cubic's alpha function parameters
    * @param handle The integer handle for the state class stored in memory
    * @param i indice of the fluid the parramter should be applied too (for mixtures)
	* @param parameter the string specifying the alpha function to use, ex "TWU" for the TWU alpha function
    * @param c1 the first parameter for the alpha function
    * @param c2 the second parameter for the alpha function
    * @param c3 the third parameter for the alpha function
    * @param errcode The errorcode that is returned (0 = no error, !0 = error)
    * @param message_buffer A buffer for the error code
    * @param buffer_length The length of the buffer for the error code
    * @return
    */
EXPORT_CODE void CONVENTION AbstractState_set_cubic_alpha_C(const long handle, const long i, const char* parameter, const double c1, const double c2,
                                                            const double c3, long* errcode, char* message_buffer, const long buffer_length);

/**
    * @brief Set some fluid parameter (ie volume translation for cubic)
    * @param handle The integer handle for the state class stored in memory
	* @param i indice of the fluid the parramter should be applied too (for mixtures)
	* @param parameter the string specifying the parameter to use, ex "cm" for volume translation
    * @param value the value of the parameter
    * @param errcode The errorcode that is returned (0 = no error, !0 = error)
    * @param message_buffer A buffer for the error code
    * @param buffer_length The length of the buffer for the error code
    * @return
    */
EXPORT_CODE void CONVENTION AbstractState_set_fluid_parameter_double(const long handle, const long i, const char* parameter, const double value,
                                                                     long* errcode, char* message_buffer, const long buffer_length);

/**
     * @brief Build the phase envelope
     * @param handle The integer handle for the state class stored in memory
     * @param level How much refining of the phase envelope ("none" to skip refining (recommended))
     * @param errcode The errorcode that is returned (0 = no error, !0 = error)
     * @param message_buffer A buffer for the error code
     * @param buffer_length The length of the buffer for the error code
     * @return
     *
     * @note If there is an error in an update call for one of the inputs, no change in the output array will be made
     */
EXPORT_CODE void CONVENTION AbstractState_build_phase_envelope(const long handle, const char* level, long* errcode, char* message_buffer,
                                                               const long buffer_length);

/**
     * @brief Get data from the phase envelope for the given mixture composition
     * @param handle The integer handle for the state class stored in memory
     * @param length The number of elements stored in the arrays (both inputs and outputs MUST be the same length)
     * @param T The pointer to the array of temperature (K)
     * @param p The pointer to the array of pressure (Pa)
     * @param rhomolar_vap The pointer to the array of molar density for vapor phase (m^3/mol)
     * @param rhomolar_liq The pointer to the array of molar density for liquid phase (m^3/mol)
     * @param x The compositions of the "liquid" phase (WARNING: buffer should be Ncomp*Npoints in length, at a minimum, but there is no way to check buffer length at runtime)
     * @param y The compositions of the "vapor" phase (WARNING: buffer should be Ncomp*Npoints in length, at a minimum, but there is no way to check buffer length at runtime)
     * @param errcode The errorcode that is returned (0 = no error, !0 = error)
     * @param message_buffer A buffer for the error code
     * @param buffer_length The length of the buffer for the error code
     * @return
     *
     * @note If there is an error in an update call for one of the inputs, no change in the output array will be made
     */
EXPORT_CODE void CONVENTION AbstractState_get_phase_envelope_data(const long handle, const long length, double* T, double* p, double* rhomolar_vap,
                                                                  double* rhomolar_liq, double* x, double* y, long* errcode, char* message_buffer,
                                                                  const long buffer_length);

/**
     * @brief Get data from the phase envelope for the given mixture composition
     * @param handle The integer handle for the state class stored in memory
     * @param length The number of elements stored in the arrays (both inputs and outputs MUST be the same length)
     * @param maxComponents The number of fluid components for which memory is allocated
     * @param T The pointer to the array of temperature (K)
     * @param p The pointer to the array of pressure (Pa)
     * @param rhomolar_vap The pointer to the array of molar density for vapor phase (m^3/mol)
     * @param rhomolar_liq The pointer to the array of molar density for liquid phase (m^3/mol)
     * @param x The compositions of the "liquid" phase (WARNING: buffer should be Ncomp*Npoints in length, at a minimum, but there is no way to check buffer length at runtime)
     * @param y The compositions of the "vapor" phase (WARNING: buffer should be Ncomp*Npoints in length, at a minimum, but there is no way to check buffer length at runtime)
     * @param actual_length The number of elements actually stored in the arrays
     * @param actual_components The number of fluid components actually stored in the arrays
     * @param errcode The errorcode that is returned (0 = no error, !0 = error)
     * @param message_buffer A buffer for the error code
     * @param buffer_length The length of the buffer for the error code
     * @return
     *
     * @note If there is an error in an update call for one of the inputs, no change in the output array will be made
     */
EXPORT_CODE void CONVENTION AbstractState_get_phase_envelope_data_checkedMemory(const long handle, const long length, const long maxComponents, double* T,
                                                                  double* p, double* rhomolar_vap, double* rhomolar_liq, double* x, double* y,
                                                                  long* actual_length, long* actual_components, long* errcode, char* message_buffer,
                                                                  const long buffer_length);

/**
     * @brief Build the spinodal
     * @param handle The integer handle for the state class stored in memory
     * @param errcode The errorcode that is returned (0 = no error, !0 = error)
     * @param message_buffer A buffer for the error code
     * @param buffer_length The length of the buffer for the error code
     * @return
     */
EXPORT_CODE void CONVENTION AbstractState_build_spinodal(const long handle, long* errcode, char* message_buffer, const long buffer_length);

/**
     * @brief Get data for the spinodal curve
     * @param handle The integer handle for the state class stored in memory
     * @param length The number of elements stored in the arrays (all outputs MUST be the same length)
     * @param tau The pointer to the array of reciprocal reduced temperature
     * @param delta The pointer to the array of reduced density
     * @param M1 The pointer to the array of M1 values (when L1=M1=0, critical point)
     * @param errcode The errorcode that is returned (0 = no error, !0 = error)
     * @param message_buffer A buffer for the error code
     * @param buffer_length The length of the buffer for the error code
     * @return
     *
     * @note If there is an error, no change in the output arrays will be made
     */
EXPORT_CODE void CONVENTION AbstractState_get_spinodal_data(const long handle, const long length, double* tau, double* delta, double* M1,
                                                            long* errcode, char* message_buffer, const long buffer_length);

/**
     * @brief Calculate all the critical points for a given composition
     * @param handle The integer handle for the state class stored in memory
     * @param length The length of the buffers passed to this function
     * @param T The pointer to the array of temperature (K)
     * @param p The pointer to the array of pressure (Pa)
     * @param rhomolar The pointer to the array of molar density (m^3/mol)
     * @param stable The pointer to the array of boolean flags for whether the critical point is stable (1) or unstable (0)
     * @param errcode The errorcode that is returned (0 = no error, !0 = error)
     * @param message_buffer A buffer for the error code
     * @param buffer_length The length of the buffer for the error code
     * @return
     *
     * @note If there is an error in an update call for one of the inputs, no change in the output array will be made
     */
EXPORT_CODE void CONVENTION AbstractState_all_critical_points(const long handle, const long length, double* T, double* p, double* rhomolar,
                                                              long* stable, long* errcode, char* message_buffer, const long buffer_length);
/**
     * @brief Get an output value from the AbstractState using an integer value for the desired output value and desired saturated State
     * @param handle The integer handle for the state class stored in memory
     * @param saturated_state The string specifying the state (liquid or gas)
     * @param param The integer value for the parameter you want
     * @param errcode The errorcode that is returned (0 = no error, !0 = error)
     * @param message_buffer A buffer for the error code
     * @param buffer_length The length of the buffer for the error code
     * @return
     */
EXPORT_CODE double CONVENTION AbstractState_keyed_output_satState(const long handle, const char* saturated_state, const long param, long* errcode,
                                                                  char* message_buffer, const long buffer_length);
/**
     * @brief Return the name of the backend used in the AbstractState
     * @param handle The integer handle for the state class stored in memory
     * @param backend The char pointer the name is written to
     * @param errcode The errorcode that is returned (0 = no error, !0 = error)
     * @param message_buffer A buffer for the error code
     * @param buffer_length The length of the buffer for the error code
     * @return
     */
EXPORT_CODE void CONVENTION AbstractState_backend_name(const long handle, char* backend, long* errcode, char* message_buffer,
                                                       const long buffer_length);
/** 
     * \brief Add fluids as a JSON-formatted string
     * @param backend The backend to which these should be added; e.g. "HEOS", "SRK", "PR"
     * @param fluidstring The JSON-formatted string
     * @return
     *
     */
EXPORT_CODE void CONVENTION add_fluids_as_JSON(const char* backend, const char* fluidstring, long* errcode, char* message_buffer,
                                               const long buffer_length);

// *************************************************************************************
// *************************************************************************************
// *****************************  DEPRECATED *******************************************
// *************************************************************************************
// *************************************************************************************

/**
    \overload
    \sa \ref Props(const char *Output, const char Name1, double Prop1, const char Name2, double Prop2, const char *Ref)
    */
EXPORT_CODE double CONVENTION PropsS(const char* Output, const char* Name1, double Prop1, const char* Name2, double Prop2, const char* Ref);
/**
    Works just like \ref CoolProp::PropsSI, but units are in KSI system.  This function is deprecated, no longer supported, and users should transition to using the PropsSI function
    */
EXPORT_CODE double CONVENTION Props(const char* Output, const char Name1, double Prop1, const char Name2, double Prop2, const char* Ref);
/**
    Works just like \ref CoolProp::Props1SI, but units are in KSI system.  This function is deprecated, no longer supported, and users should transition to using the Props1SI function
    */
EXPORT_CODE double CONVENTION Props1(const char* FluidName, const char* Output);

#endif<|MERGE_RESOLUTION|>--- conflicted
+++ resolved
@@ -97,11 +97,8 @@
      *
      * \note If there is an error, a huge value will be returned, you can get the error message by doing something like get_global_param_string("errstring",output)
      */
-<<<<<<< HEAD
-EXPORT_CODE double CONVENTION PropsSI(const char* Output, const char* Name1, double Prop1, const char* Name2, double Prop2, const char* FluidName);
-
-=======
 EXPORT_CODE double CONVENTION PropsSI(const char* Output, const char* Name1, double Prop1, const char* Name2, double Prop2, const char* Ref);
+
 /**
      *\overload
      *\sa \ref CoolProp::PropsSImulti(const std::vector<std::string>& Outputs, const std::string& Name1, const std::vector<double>& Prop1,
@@ -127,7 +124,7 @@
 EXPORT_CODE void CONVENTION PropsSImulti(const char* Outputs, const char* Name1, double* Prop1, const long size_Prop1, const char* Name2,
                                          double* Prop2, const long size_Prop2, char* backend, const char* FluidNames, const double* fractions,
                                          const long length_fractions, double* result, long* resdim1, long* resdim2);
->>>>>>> d241e083
+
 /**
      *\overload
      *\sa \ref CoolProp::PhaseSI(const std::string &, double, const std::string &, double, const std::string&)
