/*
 * AbstractState.h
 *
 *  Created on: 21 Dec 2013
 *      Author: jowr
 */

#ifndef ABSTRACTSTATE_H_
#define ABSTRACTSTATE_H_

#include "CachedElement.h"
#include "Exceptions.h"
#include "DataStructures.h"
#include "PhaseEnvelope.h"

#include <numeric>

namespace CoolProp {

//! The mother of all state classes
/*!
This class provides the basic properties based on interrelations of the
properties, their derivatives and the Helmholtz energy terms. It does not
provide the mechanism to update the values. This has to be implemented in
a subclass. Most functions are defined as virtual functions allowing us
redefine them later, for example to implement the TTSE technique. The
functions defined here are always used as a fall-back.

This base class does not perform any checks on the two-phase conditions and
alike. Most of the functions defined here only apply to compressible single
state substances. Make sure you are aware of all the assumptions we made
when using this class.

Add build table function to Abstract State
Interpolator inherit AS implemented by TTSE BICUBIC

*/
class AbstractState {
protected:

    /// Some administrative variables
    long _fluid_type;
    phases _phase; ///< The key for the phase from CoolProp::phases enum

    bool isSupercriticalPhase(void){
        return (this->_phase == iphase_supercritical || this->_phase == iphase_supercritical_liquid || this->_phase == iphase_supercritical_gas);
    }
    
    bool isHomogeneousPhase(void){
        return (this->_phase==iphase_liquid || this->_phase==iphase_gas || isSupercriticalPhase() || this->_phase == iphase_critical_point);
    }

    bool isTwoPhase(void){
        return (this->_phase==iphase_twophase);
    }

    /// Two important points
    SimpleState _critical, _reducing;

    /// Molar mass [mol/kg]
    CachedElement _molar_mass;

    /// Universal gas constant [J/mol/K]
    CachedElement _gas_constant;

    /// Bulk values
    double _rhomolar, _T, _p, _Q, _R;

    CachedElement _tau, _delta;

    /// Transport properties
    CachedElement _viscosity, _conductivity, _surface_tension;

    CachedElement _hmolar, _smolar, _umolar, _logp, _logrhomolar, _cpmolar, _cp0molar, _cvmolar, _speed_sound, _gibbsmolar;

    /// Ancillary values
    CachedElement _rhoLanc, _rhoVanc, _pLanc, _pVanc, _TLanc, _TVanc;

    CachedElement _fugacity_coefficient;

    /// Smoothing values
    double _rhospline, _dsplinedp, _dsplinedh;

    /// Cached low-level elements for in-place calculation of other properties
    CachedElement _alpha0, _dalpha0_dTau, _dalpha0_dDelta, _d2alpha0_dTau2, _d2alpha0_dDelta_dTau,
            _d2alpha0_dDelta2, _d3alpha0_dTau3, _d3alpha0_dDelta_dTau2, _d3alpha0_dDelta2_dTau,
            _d3alpha0_dDelta3, _alphar, _dalphar_dTau, _dalphar_dDelta, _d2alphar_dTau2, _d2alphar_dDelta_dTau,
            _d2alphar_dDelta2, _d3alphar_dTau3, _d3alphar_dDelta_dTau2, _d3alphar_dDelta2_dTau,
            _d3alphar_dDelta3;

    CachedElement _dalphar_dDelta_lim, _d2alphar_dDelta2_lim,
            _d2alphar_dDelta_dTau_lim, _d3alphar_dDelta2_dTau_lim;

    /// Two-Phase variables
    CachedElement _rhoLmolar, _rhoVmolar;

    // ----------------------------------------
    // Property accessors to be optionally implemented by the backend
    // for properties that are not always calculated
    // ----------------------------------------
    /// Using this backend, calculate the molar enthalpy in J/mol
    virtual CoolPropDbl calc_hmolar(void){throw NotImplementedError("calc_hmolar is not implemented for this backend");};
    /// Using this backend, calculate the molar entropy in J/mol/K
    virtual CoolPropDbl calc_smolar(void){throw NotImplementedError("calc_smolar is not implemented for this backend");};
    /// Using this backend, calculate the molar internal energy in J/mol
    virtual CoolPropDbl calc_umolar(void){throw NotImplementedError("calc_umolar is not implemented for this backend");};
    /// Using this backend, calculate the molar constant-pressure specific heat in J/mol/K
    virtual CoolPropDbl calc_cpmolar(void){throw NotImplementedError("calc_cpmolar is not implemented for this backend");};
    /// Using this backend, calculate the ideal gas molar constant-pressure specific heat in J/mol/K
    virtual CoolPropDbl calc_cpmolar_idealgas(void){throw NotImplementedError("calc_cpmolar_idealgas is not implemented for this backend");};
    /// Using this backend, calculate the molar constant-volume specific heat in J/mol/K
    virtual CoolPropDbl calc_cvmolar(void){throw NotImplementedError("calc_cvmolar is not implemented for this backend");};
    /// Using this backend, calculate the molar Gibbs function in J/mol
    virtual CoolPropDbl calc_gibbsmolar(void){throw NotImplementedError("calc_gibbsmolar is not implemented for this backend");};
    /// Using this backend, calculate the speed of sound in m/s
    virtual CoolPropDbl calc_speed_sound(void){throw NotImplementedError("calc_speed_sound is not implemented for this backend");};
    /// Using this backend, calculate the isothermal compressibility \f$ \kappa = -\frac{1}{v}\left.\frac{\partial v}{\partial p}\right|_T=\frac{1}{\rho}\left.\frac{\partial \rho}{\partial p}\right|_T\f$  in 1/Pa
    virtual CoolPropDbl calc_isothermal_compressibility(void){throw NotImplementedError("calc_isothermal_compressibility is not implemented for this backend");};
    /// Using this backend, calculate the isobaric expansion coefficient \f$ \beta = \frac{1}{v}\left.\frac{\partial v}{\partial T}\right|_p = -\frac{1}{\rho}\left.\frac{\partial \rho}{\partial T}\right|_p\f$  in 1/K
    virtual CoolPropDbl calc_isobaric_expansion_coefficient(void){throw NotImplementedError("calc_isobaric_expansion_coefficient is not implemented for this backend");};
    /// Using this backend, calculate the viscosity in Pa-s
    virtual CoolPropDbl calc_viscosity(void){throw NotImplementedError("calc_viscosity is not implemented for this backend");};
    /// Using this backend, calculate the thermal conductivity in W/m/K
    virtual CoolPropDbl calc_conductivity(void){throw NotImplementedError("calc_conductivity is not implemented for this backend");};
    /// Using this backend, calculate the surface tension in N/m
    virtual CoolPropDbl calc_surface_tension(void){throw NotImplementedError("calc_surface_tension is not implemented for this backend");};
    /// Using this backend, calculate the molar mass in kg/mol
    virtual CoolPropDbl calc_molar_mass(void){throw NotImplementedError("calc_molar_mass is not implemented for this backend");};
    /// Using this backend, calculate the acentric factor
    virtual CoolPropDbl calc_acentric_factor(void){throw NotImplementedError("calc_acentric_factor is not implemented for this backend");};   
    /// Using this backend, calculate the pressure in Pa
    virtual CoolPropDbl calc_pressure(void){throw NotImplementedError("calc_pressure is not implemented for this backend");};
    /// Using this backend, calculate the universal gas constant \f$R_u\f$ in J/mol/K
    virtual CoolPropDbl calc_gas_constant(void){throw NotImplementedError("calc_gas_constant is not implemented for this backend");};
    /// Using this backend, calculate the fugacity coefficient (dimensionless)
    virtual CoolPropDbl calc_fugacity_coefficient(int i){throw NotImplementedError("calc_fugacity_coefficient is not implemented for this backend");};


    // Derivatives of residual helmholtz energy
    /// Using this backend, calculate the residual Helmholtz energy term \f$\alpha^r\f$ (dimensionless)
    virtual CoolPropDbl calc_alphar(void){throw NotImplementedError("calc_alphar is not implemented for this backend");};
    /// Using this backend, calculate the residual Helmholtz energy term \f$\alpha^r_{\delta}\f$ (dimensionless)
    virtual CoolPropDbl calc_dalphar_dDelta(void){throw NotImplementedError("calc_dalphar_dDelta is not implemented for this backend");};
    /// Using this backend, calculate the residual Helmholtz energy term \f$\alpha^r_{\tau}\f$ (dimensionless)
    virtual CoolPropDbl calc_dalphar_dTau(void){throw NotImplementedError("calc_dalphar_dTau is not implemented for this backend");};
    /// Using this backend, calculate the residual Helmholtz energy term \f$\alpha^r_{\delta\delta}\f$ (dimensionless)
    virtual CoolPropDbl calc_d2alphar_dDelta2(void){throw NotImplementedError("calc_d2alphar_dDelta2 is not implemented for this backend");};
    /// Using this backend, calculate the residual Helmholtz energy term \f$\alpha^r_{\delta\tau}\f$ (dimensionless)
    virtual CoolPropDbl calc_d2alphar_dDelta_dTau(void){throw NotImplementedError("calc_d2alphar_dDelta_dTau is not implemented for this backend");};
    /// Using this backend, calculate the residual Helmholtz energy term \f$\alpha^r_{\tau\tau}\f$ (dimensionless)
    virtual CoolPropDbl calc_d2alphar_dTau2(void){throw NotImplementedError("calc_d2alphar_dTau2 is not implemented for this backend");};
	/// Using this backend, calculate the residual Helmholtz energy term \f$\alpha^r_{\delta\delta\delta}\f$ (dimensionless)
    virtual CoolPropDbl calc_d3alphar_dDelta3(void){throw NotImplementedError("calc_d3alpha0_dDelta3 is not implemented for this backend");};
    /// Using this backend, calculate the residual Helmholtz energy term \f$\alpha^r_{\delta\delta\tau}\f$ (dimensionless)
    virtual CoolPropDbl calc_d3alphar_dDelta2_dTau(void){throw NotImplementedError("calc_d3alpha0_dDelta2_dTau is not implemented for this backend");};
    /// Using this backend, calculate the residual Helmholtz energy term \f$\alpha^r_{\delta\tau\tau}\f$ (dimensionless)
    virtual CoolPropDbl calc_d3alphar_dDelta_dTau2(void){throw NotImplementedError("calc_d3alpha0_dDelta_dTau2 is not implemented for this backend");};
    /// Using this backend, calculate the residual Helmholtz energy term \f$\alpha^r_{\tau\tau\tau}\f$ (dimensionless)
    virtual CoolPropDbl calc_d3alphar_dTau3(void){throw NotImplementedError("calc_d3alpha0_dTau3 is not implemented for this backend");};
	
    // Derivatives of ideal-gas helmholtz energy
    /// Using this backend, calculate the ideal-gas Helmholtz energy term \f$\alpha^0\f$ (dimensionless)
    virtual CoolPropDbl calc_alpha0(void){throw NotImplementedError("calc_alpha0 is not implemented for this backend");};
    /// Using this backend, calculate the ideal-gas Helmholtz energy term \f$\alpha^0_{\delta}\f$ (dimensionless)
    virtual CoolPropDbl calc_dalpha0_dDelta(void){throw NotImplementedError("calc_dalpha0_dDelta is not implemented for this backend");};
    /// Using this backend, calculate the ideal-gas Helmholtz energy term \f$\alpha^0_{\tau}\f$ (dimensionless)
    virtual CoolPropDbl calc_dalpha0_dTau(void){throw NotImplementedError("calc_dalpha0_dTau is not implemented for this backend");};
    /// Using this backend, calculate the ideal-gas Helmholtz energy term \f$\alpha^0_{\delta\delta}\f$ (dimensionless)
    virtual CoolPropDbl calc_d2alpha0_dDelta_dTau(void){throw NotImplementedError("calc_d2alpha0_dDelta_dTau is not implemented for this backend");};
    /// Using this backend, calculate the ideal-gas Helmholtz energy term \f$\alpha^0_{\delta\tau}\f$ (dimensionless)
    virtual CoolPropDbl calc_d2alpha0_dDelta2(void){throw NotImplementedError("calc_d2alpha0_dDelta2 is not implemented for this backend");};
    /// Using this backend, calculate the ideal-gas Helmholtz energy term \f$\alpha^0_{\tau\tau}\f$ (dimensionless)
    virtual CoolPropDbl calc_d2alpha0_dTau2(void){throw NotImplementedError("calc_d2alpha0_dTau2 is not implemented for this backend");};
    /// Using this backend, calculate the ideal-gas Helmholtz energy term \f$\alpha^0_{\delta\delta\delta}\f$ (dimensionless)
    virtual CoolPropDbl calc_d3alpha0_dDelta3(void){throw NotImplementedError("calc_d3alpha0_dDelta3 is not implemented for this backend");};
    /// Using this backend, calculate the ideal-gas Helmholtz energy term \f$\alpha^0_{\delta\delta\tau}\f$ (dimensionless)
    virtual CoolPropDbl calc_d3alpha0_dDelta2_dTau(void){throw NotImplementedError("calc_d3alpha0_dDelta2_dTau is not implemented for this backend");};
    /// Using this backend, calculate the ideal-gas Helmholtz energy term \f$\alpha^0_{\delta\tau\tau}\f$ (dimensionless)
    virtual CoolPropDbl calc_d3alpha0_dDelta_dTau2(void){throw NotImplementedError("calc_d3alpha0_dDelta_dTau2 is not implemented for this backend");};
    /// Using this backend, calculate the ideal-gas Helmholtz energy term \f$\alpha^0_{\tau\tau\tau}\f$ (dimensionless)
    virtual CoolPropDbl calc_d3alpha0_dTau3(void){throw NotImplementedError("calc_d3alpha0_dTau3 is not implemented for this backend");};

    virtual void calc_reducing_state(void){throw NotImplementedError("calc_reducing_state is not implemented for this backend");};

    /// Using this backend, calculate the maximum temperature in K
    virtual CoolPropDbl calc_Tmax(void){throw NotImplementedError("calc_Tmax is not implemented for this backend");};
    /// Using this backend, calculate the minimum temperature in K
    virtual CoolPropDbl calc_Tmin(void){throw NotImplementedError("calc_Tmin is not implemented for this backend");};
    /// Using this backend, calculate the maximum pressure in Pa
    virtual CoolPropDbl calc_pmax(void){throw NotImplementedError("calc_pmax is not implemented for this backend");};

    /// Using this backend, calculate the 20-year global warming potential (GWP)
    virtual CoolPropDbl calc_GWP20(void){throw NotImplementedError("calc_GWP20 is not implemented for this backend");};
    /// Using this backend, calculate the 100-year global warming potential (GWP)
    virtual CoolPropDbl calc_GWP100(void){throw NotImplementedError("calc_GWP100 is not implemented for this backend");};
    /// Using this backend, calculate the 500-year global warming potential (GWP)
    virtual CoolPropDbl calc_GWP500(void){throw NotImplementedError("calc_GWP500 is not implemented for this backend");};
    /// Using this backend, calculate the ozone depletion potential (ODP)
    virtual CoolPropDbl calc_ODP(void){throw NotImplementedError("calc_ODP is not implemented for this backend");};
    /// Using this backend, calculate the flame hazard
    virtual CoolPropDbl calc_flame_hazard(void){throw NotImplementedError("calc_flame_hazard is not implemented for this backend");};
    /// Using this backend, calculate the health hazard
    virtual CoolPropDbl calc_health_hazard(void){throw NotImplementedError("calc_health_hazard is not implemented for this backend");};
    /// Using this backend, calculate the physical hazard
    virtual CoolPropDbl calc_physical_hazard(void){throw NotImplementedError("calc_physical_hazard is not implemented for this backend");};

    /// Calculate the first partial derivative for the desired derivative
    virtual CoolPropDbl calc_first_partial_deriv(parameters Of, parameters Wrt, parameters Constant);
    /// Calculate the second partial derivative using the given backend
    virtual CoolPropDbl calc_second_partial_deriv(parameters Of1, parameters Wrt1, parameters Constant1, parameters Of2, parameters Constant2);

    /// Using this backend, calculate the reduced density (rho/rhoc)
    virtual CoolPropDbl calc_reduced_density(void){throw NotImplementedError("calc_reduced_density is not implemented for this backend");};
    /// Using this backend, calculate the reciprocal reduced temperature (Tc/T)
    virtual CoolPropDbl calc_reciprocal_reduced_temperature(void){throw NotImplementedError("calc_reciprocal_reduced_temperature is not implemented for this backend");};

    /// Using this backend, calculate the second virial coefficient
    virtual CoolPropDbl calc_Bvirial(void){throw NotImplementedError("calc_Bvirial is not implemented for this backend");};
    /// Using this backend, calculate the third virial coefficient
    virtual CoolPropDbl calc_Cvirial(void){throw NotImplementedError("calc_Cvirial is not implemented for this backend");};
    /// Using this backend, calculate the derivative dB/dT
    virtual CoolPropDbl calc_dBvirial_dT(void){throw NotImplementedError("calc_dBvirial_dT is not implemented for this backend");};
    /// Using this backend, calculate the derivative dC/dT
    virtual CoolPropDbl calc_dCvirial_dT(void){throw NotImplementedError("calc_dCvirial_dT is not implemented for this backend");};
    /// Using this backend, calculate the compressibility factor Z \f$ Z = p/(\rho R T) \f$
    virtual CoolPropDbl calc_compressibility_factor(void){throw NotImplementedError("calc_compressibility_factor is not implemented for this backend");};

    /// Using this backend, get the name of the fluid
    virtual std::string calc_name(void){throw NotImplementedError("calc_name is not implemented for this backend");};

    /// Using this backend, get the triple point temperature in K
    virtual CoolPropDbl calc_Ttriple(void){throw NotImplementedError("calc_Ttriple is not implemented for this backend");};
    /// Using this backend, get the triple point pressure in Pa
    virtual CoolPropDbl calc_p_triple(void){throw NotImplementedError("calc_p_triple is not implemented for this backend");};

    /// Using this backend, get the critical point temperature in K
    virtual CoolPropDbl calc_T_critical(void){throw NotImplementedError("calc_T_critical is not implemented for this backend");};
	/// Using this backend, get the reducing point temperature in K
    virtual CoolPropDbl calc_T_reducing(void){throw NotImplementedError("calc_T_reducing is not implemented for this backend");};
    /// Using this backend, get the critical point pressure in Pa
    virtual CoolPropDbl calc_p_critical(void){throw NotImplementedError("calc_p_critical is not implemented for this backend");};
    /// Using this backend, get the reducing point pressure in Pa
    virtual CoolPropDbl calc_p_reducing(void){throw NotImplementedError("calc_p_reducing is not implemented for this backend");};
    /// Using this backend, get the critical point molar density in mol/m^3
    virtual CoolPropDbl calc_rhomolar_critical(void){throw NotImplementedError("calc_rhomolar_critical is not implemented for this backend");};
	/// Using this backend, get the reducing point molar density in mol/m^3
    virtual CoolPropDbl calc_rhomolar_reducing(void){throw NotImplementedError("calc_rhomolar_reducing is not implemented for this backend");};
    /// Using this backend, construct the phase envelope, the variable type describes the type of phase envelope to be built.
    virtual void calc_phase_envelope(const std::string &type){throw NotImplementedError("calc_phase_envelope is not implemented for this backend");};
    /// 
    virtual CoolPropDbl calc_rhomass(void){return _rhomolar*molar_mass();}
    virtual CoolPropDbl calc_hmass(void){return hmolar()/molar_mass();}
    virtual CoolPropDbl calc_smass(void){return smolar()/molar_mass();}
    virtual CoolPropDbl calc_cpmass(void){return cpmolar()/molar_mass();}
    virtual CoolPropDbl calc_cp0mass(void){return cp0molar()/molar_mass();}
    virtual CoolPropDbl calc_cvmass(void){return cvmolar()/molar_mass();}
    virtual CoolPropDbl calc_umass(void){return umolar()/molar_mass();}
    
    /// Update the states after having changed the reference state for enthalpy and entropy
    virtual void update_states(void){throw NotImplementedError("This backend does not implement update_states function");};
    
    virtual CoolPropDbl calc_melting_line(int param, int given, CoolPropDbl value){throw NotImplementedError("This backend does not implement calc_melting_line function");};
    
    /// @param param The key for the parameter to be returned
    /// @param Q The quality for the parameter that is given (0 = saturated liquid, 1 = saturated vapor)
    /// @param given The key for the parameter that is given
    /// @param value The value for the parameter that is given
    virtual CoolPropDbl calc_saturation_ancillary(parameters param, int Q, parameters given, double value){throw NotImplementedError("This backend does not implement calc_saturation_ancillary");};
    
    /// Using this backend, calculate the phase
    virtual phases calc_phase(void){throw NotImplementedError("This backend does not implement calc_phase function");};
    /// Using this backend, specify the phase to be used for all further calculations
    virtual void calc_specify_phase(phases phase){throw NotImplementedError("This backend does not implement calc_specify_phase function");};
    /// Using this backend, unspecify the phase
    virtual void calc_unspecify_phase(void){throw NotImplementedError("This backend does not implement calc_unspecify_phase function");};
    /// Using this backend, get a vector of fluid names
	virtual std::vector<std::string> calc_fluid_names(void){throw NotImplementedError("This backend does not implement calc_fluid_names function");};
    /// Using this backend, calculate a phase given by the state string
    /// @param state A string that describes the state desired, one of "hs_anchor", "critical"/"crit", "reducing"
    virtual const CoolProp::SimpleState & calc_state(const std::string &state){throw NotImplementedError("calc_state is not implemented for this backend");};
    
    virtual const CoolProp::PhaseEnvelopeData & calc_phase_envelope_data(void){throw NotImplementedError("calc_phase_envelope_data is not implemented for this backend");};
    
    virtual std::vector<CoolPropDbl> calc_mole_fractions_liquid(void){throw NotImplementedError("calc_mole_fractions_liquid is not implemented for this backend");};
    virtual std::vector<CoolPropDbl> calc_mole_fractions_vapor(void){throw NotImplementedError("calc_mole_fractions_vapor is not implemented for this backend");};

    /// Get the minimum fraction (mole, mass, volume) for incompressible fluid
    virtual CoolPropDbl calc_fraction_min(void){throw NotImplementedError("calc_fraction_min is not implemented for this backend");};
    /// Get the maximum fraction (mole, mass, volume) for incompressible fluid
    virtual CoolPropDbl calc_fraction_max(void){throw NotImplementedError("calc_fraction_max is not implemented for this backend");};
    virtual CoolPropDbl calc_T_freeze(void){throw NotImplementedError("calc_T_freeze is not implemented for this backend");};
	
	virtual CoolPropDbl calc_first_saturation_deriv(parameters Of1, parameters Wrt1){throw NotImplementedError("calc_first_saturation_deriv is not implemented for this backend");};
	virtual CoolPropDbl calc_second_saturation_deriv(parameters Of1, parameters Wrt1, parameters Of2, parameters Wrt2){throw NotImplementedError("calc_second_saturation_deriv is not implemented for this backend");};
    virtual CoolPropDbl calc_first_two_phase_deriv(parameters Of, parameters Wrt, parameters Constant){throw NotImplementedError("calc_first_two_phase_deriv is not implemented for this backend");};
    virtual CoolPropDbl calc_second_two_phase_deriv(parameters Of, parameters Wrt, parameters Constant, parameters Wrt2, parameters Constant2){throw NotImplementedError("calc_second_two_phase_deriv is not implemented for this backend");};
    virtual CoolPropDbl calc_first_two_phase_deriv_splined(parameters Of, parameters Wrt, parameters Constant, CoolPropDbl x_end){throw NotImplementedError("calc_first_two_phase_deriv_splined is not implemented for this backend");};
    
<<<<<<< HEAD
    virtual long double calc_saturated_liquid_keyed_output(parameters key){throw NotImplementedError("calc_saturated_liquid_keyed_output is not implemented for this backend");};
    virtual long double calc_saturated_vapor_keyed_output(parameters key){throw NotImplementedError("calc_saturated_vapor_keyed_output is not implemented for this backend");};
    
    /// Using this backend, get the temperature
    virtual long double calc_T(void){return _T;}
    /// Using this backend, get the molar density in mol/m^3
    virtual long double calc_rhomolar(void){return _rhomolar;}
=======
    virtual CoolPropDbl calc_saturated_liquid_keyed_output(parameters key){throw NotImplementedError("calc_saturated_liquid_keyed_output is not implemented for this backend");};
    virtual CoolPropDbl calc_saturated_vapor_keyed_output(parameters key){throw NotImplementedError("calc_saturated_vapor_keyed_output is not implemented for this backend");};
>>>>>>> 6c58a9fa

public:

    AbstractState(){clear();};
    virtual ~AbstractState(){};

    /// A factory function to return a pointer to a new-allocated instance of one of the backends.
    /**
     * @brief This is a convenience function to allow for the use of '&' delimited fluid names.  Slightly less computationally efficient than the 
     * @param backend The backend in use, one of "HEOS", "REFPROP", etc.
     * @param fluid_names Fluid names as a '&' delimited string
     * @return 
     */
    static AbstractState * factory(const std::string &backend, const std::string &fluid_names)
    {
        return factory(backend, strsplit(fluid_names, '&'));
    };
    
    /**
     * @brief A factory function to return a pointer to a new-allocated instance of one of the backends.
     * @param backend The backend in use, "HEOS", "REFPROP", etc.
     * @param fluid_names A vector of strings of the fluid names
     * @return A pointer to the instance generated
     * 
     * Several backends are possible:
     * 
     * 1. "?" : The backend is unknown, we will parse the fluid string to determine the backend to be used.  Probably will use HEOS backend (see below)
     * 2. "HEOS" : The Helmholtz Equation of State backend for use with pure and pseudo-pure fluids, and mixtures, all of which are based on multi-parameter Helmholtz Energy equations of state.  The fluid part of the string should then either be
     *    1. A pure or pseudo-pure fluid name (eg. "PROPANE" or "R410A"), yielding a HelmholtzEOSBackend instance.
     *    2. A string that encodes the components of the mixture with a "&" between them (e.g. "R32&R125"), yielding a HelmholtzEOSMixtureBackend instance.
     * 
     * 3. "REFPROP" : The REFPROP backend will be used.  The fluid part of the string should then either be
     *    1. A pure or pseudo-pure fluid name (eg. "PROPANE" or "R410A"), yielding a REFPROPBackend instance.
     *    2. A string that encodes the components of the mixture with a "&" between them (e.g. "R32&R125"), yielding a REFPROPMixtureBackend instance.
     * 
     * 4. "INCOMP": The incompressible backend will be used
     * 5. "TTSE&XXXX": The TTSE backend will be used, and the tables will be generated using the XXXX backend where XXXX is one of the base backends("HEOS", "REFPROP", etc. )
     * 6. "BICUBIC&XXXX": The Bicubic backend will be used, and the tables will be generated using the XXXX backend where XXXX is one of the base backends("HEOS", "REFPROP", etc. )
     * 
     * Very Important!! : Use a smart pointer to manage the pointer returned.  In older versions of C++, you can use std::tr1::smart_ptr. In C++2011 you can use std::shared_ptr
     */
    static AbstractState * factory(const std::string &backend, const std::vector<std::string> &fluid_names);

    /// Get a string representation of the backend
    virtual std::string backend_name(void) = 0;
    // The derived classes must implement this function to define whether they use mole fractions (true) or mass fractions (false)
    virtual bool using_mole_fractions(void) = 0;
    virtual bool using_mass_fractions(void) = 0;
    virtual bool using_volu_fractions(void) = 0;

    virtual void update(CoolProp::input_pairs input_pair, double Value1, double Value2) = 0;
    virtual void set_mole_fractions(const std::vector<CoolPropDbl> &mole_fractions) = 0;
    virtual void set_mass_fractions(const std::vector<CoolPropDbl> &mass_fractions) = 0;
    virtual void set_volu_fractions(const std::vector<CoolPropDbl> &mass_fractions){throw NotImplementedError("Volume composition has not been implemented.");}
    /// Get the mole fractions of the components
    virtual const std::vector<CoolPropDbl> & get_mole_fractions(void) = 0;
    
	std::vector<std::string> fluid_names(void);
    
    /// Clear all the cached values
    bool clear();

    void set_mole_fractions(const std::vector<double> &mole_fractions){set_mole_fractions(std::vector<CoolPropDbl>(mole_fractions.begin(), mole_fractions.end()));};
    void set_mass_fractions(const std::vector<double> &mass_fractions){set_mass_fractions(std::vector<CoolPropDbl>(mass_fractions.begin(), mass_fractions.end()));};
    void set_volu_fractions(const std::vector<double> &volu_fractions){set_volu_fractions(std::vector<CoolPropDbl>(volu_fractions.begin(), volu_fractions.end()));};

    virtual const CoolProp::SimpleState & get_reducing_state(){return _reducing;};
    const CoolProp::SimpleState & get_state(const std::string &state){return calc_state(state);};

    // Limits
    double Tmin(void);
    double Tmax(void);
    double pmax(void);
    double Ttriple(void);
    
    /// Get the phase of the state
    phases phase(void){return calc_phase();};
    /// Specify the phase for all further calculations with this state class
    void specify_phase(phases phase){calc_specify_phase(phase);};
    /// Unspecify the phase and go back to calculating it based on the inputs
    void unspecify_phase(void){calc_unspecify_phase();};

    /// Return the critical temperature in K
    /**
    For pure fluids, this is the critical point temperature
    For mixtures, it is the exact critical point temperature calculated by the methods of Michelsen( \todo fill in reference)
    */
    double T_critical(void);
	/// Return the reducing point temperature in K
    double T_reducing(void);
    /// Return the critical pressure in Pa
    /**
    For pure fluids, this is the critical point pressure as defined by the author of the EOS
    For mixtures, it is the exact critical point pressure calculated by the methods of Michelsen( \todo fill in reference)
    */
    double p_critical(void);
    /// 
    /** \brief Return the critical molar density in mol/m^3
	 * 
	 * For pure fluids, this is the critical point molar density
     * For mixtures, it is the exact critical point molar density calculated by the methods of Michelsen( \todo fill in reference)
     */
    double rhomolar_critical(void);
	/** \brief Return the critical molar density in kg/m^3
	 * 
	 * For pure fluids, this is the critical point molar density
     * For mixtures, it is the exact critical point molar density calculated by the methods of Michelsen( \todo fill in reference)
     */
    double rhomass_critical(void);
	/** \brief Return the molar density at the reducing point in mol/m^3
	 * 
	 * For pure fluids, this is the critical point molar density
     * For mixtures, it is the exact critical point molar density calculated by the methods of Michelsen( \todo fill in reference)
     */
    double rhomolar_reducing(void);
	/** \brief Return the mass density at the reducing point in kg/m^3
	 * 
	 * For pure fluids, this is the critical point molar density
     * For mixtures, it is the exact critical point molar density calculated by the methods of Michelsen( \todo fill in reference)
     */
    double rhomass_reducing(void);
    
    /// Return the triple point pressure 
    double p_triple(void);

    std::string name(){return calc_name();};

    // ----------------------------------------
    // Bulk properties - temperature and density are directly calculated every time
    // All other parameters are calculated on an as-needed basis
    // ----------------------------------------
    /// Retrieve a value by key
    double keyed_output(int key);
    /// A trivial keyed output like molar mass that does not depend on the state
    double trivial_keyed_output(int key);
    /// Get an output from the saturated liquid state by key
    double saturated_liquid_keyed_output(parameters key){return calc_saturated_liquid_keyed_output(key);};
    /// Get an output from the saturated vapor state by key
    double saturated_vapor_keyed_output(parameters key){return calc_saturated_vapor_keyed_output(key);};
    
    /// Return the temperature in K
    double T(void)  {return calc_T();};
    /// Return the molar density in mol/m^3
    double rhomolar(void){return calc_rhomolar();};
    /// Return the mass density in kg/m^3
    double rhomass(void){return calc_rhomass();};
    /// Return the pressure in Pa
    double p(void)  {return _p;};
    /// Return the vapor quality (mol/mol); Q = 0 for saturated liquid
    double Q(void)  {return _Q;};
    /// Return the reciprocal of the reduced temperature (\f$\tau = T_c/T\f$)
    double tau(void);
    /// Return the reduced density (\f$\delta = \rho/\rho_c\f$)
    double delta(void);
    /// Return the molar mass in kg/mol
    double molar_mass(void);
    /// Return the acentric factor
    double acentric_factor(void);
    /// Return the mole-fraction weighted gas constant in J/mol/K
    double gas_constant(void);
    double Bvirial(void);
    double dBvirial_dT(void);
    double Cvirial(void);
    double dCvirial_dT(void);
    /// Return the compressibility factor \f$ Z = p/(rho R T) \f$
    double compressibility_factor(void);
    /// Return the molar enthalpy in J/mol
    double hmolar(void);
    /// Return the mass enthalpy in J/kg
    double hmass(void){return calc_hmass();};
    /// Return the molar entropy in J/mol/K
    double smolar(void);
    /// Return the molar entropy in J/kg/K
    double smass(void){return calc_smass();};
    /// Return the molar internal energy in J/mol
    double umolar(void);
    /// Return the mass internal energy in J/kg
    double umass(void){return calc_umass();};
    /// Return the molar constant pressure specific heat in J/mol/K
    double cpmolar(void);
    /// Return the mass constant pressure specific heat in J/kg/K
    double cpmass(void){return calc_cpmass();};
    /// Return the molar constant pressure specific heat for ideal gas part only in J/mol/K
    double cp0molar(void);
    /// Return the mass constant pressure specific heat for ideal gas part only in J/kg/K
    double cp0mass(void){return calc_cp0mass();};
    /// Return the molar constant volume specific heat in J/mol/K
    double cvmolar(void);
    /// Return the mass constant volume specific heat in J/kg/K
    double cvmass(void){return calc_cvmass();};
    /// Return the Gibbs function in J/mol
    double gibbsmolar(void){return calc_gibbsmolar();};
    /// Return the speed of sound in m/s
    double speed_sound(void);
    /// Return the isothermal compressibility \f$ \kappa = -\frac{1}{v}\left.\frac{\partial v}{\partial p}\right|_T=\frac{1}{\rho}\left.\frac{\partial \rho}{\partial p}\right|_T\f$  in 1/Pa
    double isothermal_compressibility(void);
    /// Return the isobaric expansion coefficient \f$ \beta = \frac{1}{v}\left.\frac{\partial v}{\partial T}\right|_p = -\frac{1}{\rho}\left.\frac{\partial \rho}{\partial T}\right|_p\f$  in 1/K
    double isobaric_expansion_coefficient(void);
    double fugacity_coefficient(int i);
    //double fundamental_derivative_of_gas_dynamics(void);
    
    std::vector<CoolPropDbl> mole_fractions_liquid(void){return calc_mole_fractions_liquid();};
    std::vector<CoolPropDbl> mole_fractions_vapor(void){return calc_mole_fractions_vapor();};
    
    // ----------------------------------------
    //    Partial derivatives
    // ----------------------------------------
    
    /** \brief The first partial derivative in homogeneous phases
     * 
     * \f[ \left(\frac{\partial A}{\partial B}\right)_C = \frac{\left(\frac{\partial A}{\partial \tau}\right)_\delta\left(\frac{\partial C}{\partial \delta}\right)_\tau-\left(\frac{\partial A}{\partial \delta}\right)_\tau\left(\frac{\partial C}{\partial \tau}\right)_\delta}{\left(\frac{\partial B}{\partial \tau}\right)_\delta\left(\frac{\partial C}{\partial \delta}\right)_\tau-\left(\frac{\partial B}{\partial \delta}\right)_\tau\left(\frac{\partial C}{\partial \tau}\right)_\delta} = \frac{N}{D}\f]
     */
    CoolPropDbl first_partial_deriv(parameters Of, parameters Wrt, parameters Constant){return calc_first_partial_deriv(Of, Wrt, Constant);};
    
    /** \brief The second partial derivative in homogeneous phases
     * 
     * The first partial derivative (\ref CoolProp::AbstractState::first_partial_deriv) can be expressed as
     * 
     * \f[ \left(\frac{\partial A}{\partial B}\right)_C = \frac{\left(\frac{\partial A}{\partial T}\right)_\rho\left(\frac{\partial C}{\partial \rho}\right)_T-\left(\frac{\partial A}{\partial \rho}\right)_T\left(\frac{\partial C}{\partial T}\right)_\rho}{\left(\frac{\partial B}{\partial T}\right)_\rho\left(\frac{\partial C}{\partial \rho}\right)_T-\left(\frac{\partial B}{\partial \rho}\right)_T\left(\frac{\partial C}{\partial T}\right)_\rho} = \frac{N}{D}\f]
     * 
     * and the second derivative can be expressed as
     * 
     * \f[
     * \frac{\partial}{\partial D}\left(\left(\frac{\partial A}{\partial B}\right)_C\right)_E = \frac{\frac{\partial}{\partial T}\left( \left(\frac{\partial A}{\partial B}\right)_C \right)_\rho\left(\frac{\partial E}{\partial \rho}\right)_T-\frac{\partial}{\partial \rho}\left(\left(\frac{\partial A}{\partial B}\right)_C\right)_T\left(\frac{\partial E}{\partial T}\right)_\rho}{\left(\frac{\partial D}{\partial T}\right)_\rho\left(\frac{\partial E}{\partial \rho}\right)_T-\left(\frac{\partial D}{\partial \rho}\right)_T\left(\frac{\partial E}{\partial T}\right)_\rho}
     * \f]
     * 
     * which can be expressed in parts as
     * 
     * \f[\left(\frac{\partial N}{\partial \rho}\right)_{T} = \left(\frac{\partial A}{\partial T}\right)_\rho\left(\frac{\partial^2 C}{\partial \rho^2}\right)_{T}+\left(\frac{\partial^2 A}{\partial T\partial\rho}\right)\left(\frac{\partial C}{\partial \rho}\right)_{T}-\left(\frac{\partial A}{\partial \rho}\right)_T\left(\frac{\partial^2 C}{\partial T\partial\rho}\right)-\left(\frac{\partial^2 A}{\partial \rho^2}\right)_{T}\left(\frac{\partial C}{\partial T}\right)_\rho\f]
     * \f[\left(\frac{\partial D}{\partial \rho}\right)_{T} = \left(\frac{\partial B}{\partial T}\right)_\rho\left(\frac{\partial^2 C}{\partial \rho^2}\right)_{T}+\left(\frac{\partial^2 B}{\partial T\partial\rho}\right)\left(\frac{\partial C}{\partial \rho}\right)_{T}-\left(\frac{\partial B}{\partial \rho}\right)_T\left(\frac{\partial^2 C}{\partial T\partial\rho}\right)-\left(\frac{\partial^2 B}{\partial \rho^2}\right)_{T}\left(\frac{\partial C}{\partial T}\right)_\rho\f]
     * \f[\left(\frac{\partial N}{\partial T}\right)_{\rho} = \left(\frac{\partial A}{\partial T}\right)_\rho\left(\frac{\partial^2 C}{\partial \rho\partial T}\right)+\left(\frac{\partial^2 A}{\partial T^2}\right)_\rho\left(\frac{\partial C}{\partial \rho}\right)_{T}-\left(\frac{\partial A}{\partial \rho}\right)_T\left(\frac{\partial^2 C}{\partial T^2}\right)_\rho-\left(\frac{\partial^2 A}{\partial \rho\partial T}\right)\left(\frac{\partial C}{\partial T}\right)_\rho\f]
     * \f[\left(\frac{\partial D}{\partial T}\right)_{\rho} = \left(\frac{\partial B}{\partial T}\right)_\rho\left(\frac{\partial^2 C}{\partial \rho\partial T}\right)+\left(\frac{\partial^2 B}{\partial T^2}\right)_\rho\left(\frac{\partial C}{\partial \rho}\right)_{T}-\left(\frac{\partial B}{\partial \rho}\right)_T\left(\frac{\partial^2 C}{\partial T^2}\right)_\rho-\left(\frac{\partial^2 B}{\partial \rho\partial T}\right)\left(\frac{\partial C}{\partial T}\right)_\rho\f]
     * \f[\frac{\partial}{\partial \rho}\left( \left(\frac{\partial A}{\partial B}\right)_C \right)_T = \frac{D\left(\frac{\partial N}{\partial \rho}\right)_{T}-N\left(\frac{\partial D}{\partial \rho}\right)_{\tau}}{D^2}\f]
     * \f[\frac{\partial}{\partial T}\left( \left(\frac{\partial A}{\partial B}\right)_C \right)_\rho = \frac{D\left(\frac{\partial N}{\partial T}\right)_{\rho}-N\left(\frac{\partial D}{\partial T}\right)_{\rho}}{D^2}\f]
     * 
     * The terms \f$ N \f$ and \f$ D \f$ are the numerator and denominator from \ref CoolProp::AbstractState::first_partial_deriv respectively
     */
    CoolPropDbl second_partial_deriv(parameters Of1, parameters Wrt1, parameters Constant1, parameters Of2, parameters Constant2){return calc_second_partial_deriv(Of1,Wrt1,Constant1,Of2,Constant2);};
    
	/** \brief The first partial derivative along the saturation curve
	 * 
	 * Implementing the algorithms and ideas of:
	 * Matthis Thorade, Ali Saadat, "Partial derivatives of thermodynamic state properties for dynamic simulation", 
	 * Environmental Earth Sciences, December 2013, Volume 70, Issue 8, pp 3497-3503
	 * 
	 * Basically the idea is that the p-T derivative is given by Clapeyron relations:
	 * 
	 * \f[ \left(\frac{\partial T}{\partial p}\right)_{\sigma} = T\left(\frac{v'' - v'}{h'' - h'}\right)_{\sigma} \f]
	 * 
	 * and then other derivatives can be obtained along the saturation curve from
	 * 
	 * \f[ \left(\frac{\partial y}{\partial p}\right)_{\sigma} = \left(\frac{\partial y}{\partial p}\right)+\left(\frac{\partial y}{\partial T}\right)\left(\frac{\partial T}{\partial p}\right)_{\sigma} \f]
	 *
	 * \f[ \left(\frac{\partial y}{\partial T}\right)_{\sigma} = \left(\frac{\partial y}{\partial T}\right)+\left(\frac{\partial y}{\partial p}\right)\left(\frac{\partial p}{\partial T}\right)_{\sigma} \f]
	 * 
	 * where derivatives without the \f$ \sigma \f$ are homogeneous (conventional) derivatives.
	 * 
	 * @param Of1 The parameter that the derivative is taken of
	 * @param Wrt1 The parameter that the derivative is taken with respect to
	 */
	CoolPropDbl first_saturation_deriv(parameters Of1, parameters Wrt1){return calc_first_saturation_deriv(Of1,Wrt1);};
	
	/** \brief The second partial derivative along the saturation curve
	 * 
	 * Implementing the algorithms and ideas of:
	 * Matthis Thorade, Ali Saadat, "Partial derivatives of thermodynamic state properties for dynamic simulation", 
	 * Environmental Earth Sciences, December 2013, Volume 70, Issue 8, pp 3497-3503
	 * 
	 * Like with \ref first_saturation_deriv, we can express the derivative as
	 * \f[ \left(\frac{\partial y}{\partial T}\right)_{\sigma} = \left(\frac{\partial y}{\partial T}\right)+\left(\frac{\partial y}{\partial p}\right)\left(\frac{\partial p}{\partial T}\right)_{\sigma} \f]
	 *
	 * where \f$ y \f$ is already a saturation derivative. So you might end up with something like 
	 * 
	 * \f[ \left(\frac{\partial \left(\frac{\partial T}{\partial p}\right)_{\sigma}}{\partial T}\right)_{\sigma} = \left(\frac{\partial \left(\frac{\partial T}{\partial p}\right)_{\sigma}}{\partial T}\right)+\left(\frac{\partial \left(\frac{\partial T}{\partial p}\right)_{\sigma}}{\partial p}\right)\left(\frac{\partial p}{\partial T}\right)_{\sigma} \f]
	 * 
	 * @param Of1 The parameter that the first derivative is taken of
	 * @param Wrt1 The parameter that the first derivative is taken with respect to
	 * @param Of2 The parameter that the second derivative is taken of
	 * @param Wrt2 The parameter that the second derivative is taken with respect to
	 * */
	CoolPropDbl second_saturation_deriv(parameters Of1, parameters Wrt1, parameters Of2, parameters Wrt2){return calc_second_saturation_deriv(Of1,Wrt1,Of2,Wrt2);};
    
    /**
     * @brief Calculate the first "two-phase" derivative as described by Thorade and Sadaat, EAS, 2013
     * 
     * Implementing the algorithms and ideas of:
	 * Matthis Thorade, Ali Saadat, "Partial derivatives of thermodynamic state properties for dynamic simulation", 
	 * Environmental Earth Sciences, December 2013, Volume 70, Issue 8, pp 3497-3503
     * 
     * Spline evaluation is as described in:
     * S Quoilin, I Bell, A Desideri, P Dewallef, V Lemort,
     * "Methods to increase the robustness of finite-volume flow models in thermodynamic systems",
     * Energies 7 (3), 1621-1640
     * 
     * \note Not all derivatives are supported!
     * 
     * @param Of The parameter to be derived
     * @param Wrt The parameter that the derivative is taken with respect to
     * @param Constant The parameter that is held constant
     * @param type_flag A flag describing how the derivative should be calculated, either normal or using splines
     * @return 
     */
    double first_two_phase_deriv(parameters Of, parameters Wrt, parameters Constant){
        return calc_first_two_phase_deriv(Of, Wrt, Constant);
    };
    
    double second_two_phase_deriv(parameters Of, parameters Wrt1, parameters Constant1, parameters Wrt2, parameters Constant2){
        return calc_second_two_phase_deriv(Of, Wrt1, Constant1, Wrt2, Constant2);
    };
    
    double first_two_phase_deriv_splined(parameters Of, parameters Wrt, parameters Constant, double x_end){
        return calc_first_two_phase_deriv_splined(Of, Wrt, Constant, x_end);
    };
    
    // ----------------------------------------
    //    Phase envelope for mixtures
    // ----------------------------------------
    
    void build_phase_envelope(const std::string &type);
    const CoolProp::PhaseEnvelopeData &get_phase_envelope_data(){return calc_phase_envelope_data();};
    
    // ----------------------------------------
    //    Ancillary equations
    // ----------------------------------------
    
    /// Return true if the fluid has a melting line - default is false, but can be re-implemented by derived class
    virtual bool has_melting_line(void){return false;};
    /// Return a value from the melting line
    /// @param param The key for the parameter to be returned
    /// @param given The key for the parameter that is given
    /// @param value The value for the parameter that is given
    double melting_line(int param, int given, double value);
    /// Return the value from a saturation ancillary curve (if the backend implements it)
    /// @param param The key for the parameter to be returned
    /// @param Q The quality for the parameter that is given (0 = saturated liquid, 1 = saturated vapor)
    /// @param given The key for the parameter that is given
    /// @param value The value for the parameter that is given
    double saturation_ancillary(parameters param, int Q, parameters given, double value);

    // ----------------------------------------
    // Transport properties
    // ----------------------------------------
    /// Return the viscosity in Pa-s
    double viscosity(void);
    /// Return the thermal conductivity in W/m/K
    double conductivity(void);
    /// Return the surface tension in N/m
    double surface_tension(void);
    /// Return the Prandtl number (dimensionless)
    double Prandtl(void){return cpmass()*viscosity()/conductivity();};

    // ----------------------------------------
    // Helmholtz energy and derivatives
    // ----------------------------------------
    /// Return the term \f$ \alpha^0 \f$
    CoolPropDbl alpha0(void){
        if (!_alpha0) _alpha0 = calc_alpha0();
        return _alpha0;
    };
    CoolPropDbl dalpha0_dDelta(void){
        if (!_dalpha0_dDelta) _dalpha0_dDelta = calc_dalpha0_dDelta();
        return _dalpha0_dDelta;
    };
    CoolPropDbl dalpha0_dTau(void){
        if (!_dalpha0_dTau) _dalpha0_dTau = calc_dalpha0_dTau();
        return _dalpha0_dTau;
    };
    CoolPropDbl d2alpha0_dDelta2(void){
        if (!_d2alpha0_dDelta2) _d2alpha0_dDelta2 = calc_d2alpha0_dDelta2();
        return _d2alpha0_dDelta2;
    };
    CoolPropDbl d2alpha0_dDelta_dTau(void){
        if (!_d2alpha0_dDelta_dTau) _d2alpha0_dDelta_dTau = calc_d2alpha0_dDelta_dTau();
        return _d2alpha0_dDelta_dTau;
    };
    CoolPropDbl d2alpha0_dTau2(void){
        if (!_d2alpha0_dTau2) _d2alpha0_dTau2 = calc_d2alpha0_dTau2();
        return _d2alpha0_dTau2;
    };
    CoolPropDbl d3alpha0_dTau3(void){
        if (!_d3alpha0_dTau3) _d3alpha0_dTau3 = calc_d3alpha0_dTau3();
        return _d3alpha0_dTau3;
    };
    CoolPropDbl d3alpha0_dDelta_dTau2(void){
        if (!_d3alpha0_dDelta_dTau2) _d3alpha0_dDelta_dTau2 = calc_d3alpha0_dDelta_dTau2();
        return _d3alpha0_dDelta_dTau2;
    };
    CoolPropDbl d3alpha0_dDelta2_dTau(void){
        if (!_d3alpha0_dDelta2_dTau) _d3alpha0_dDelta2_dTau = calc_d3alpha0_dDelta2_dTau();
        return _d3alpha0_dDelta2_dTau;
    };
    CoolPropDbl d3alpha0_dDelta3(void){
        if (!_d3alpha0_dDelta3) _d3alpha0_dDelta3 = calc_d3alpha0_dDelta3();
        return _d3alpha0_dDelta3;
    };

    CoolPropDbl alphar(void){
        if (!_alphar) _alphar = calc_alphar();
        return _alphar;
    };
    CoolPropDbl dalphar_dDelta(void){
        if (!_dalphar_dDelta) _dalphar_dDelta = calc_dalphar_dDelta();
        return _dalphar_dDelta;
    };
    CoolPropDbl dalphar_dTau(void){
        if (!_dalphar_dTau) _dalphar_dTau = calc_dalphar_dTau();
        return _dalphar_dTau;
    };
    CoolPropDbl d2alphar_dDelta2(void){
        if (!_d2alphar_dDelta2) _d2alphar_dDelta2 = calc_d2alphar_dDelta2();
        return _d2alphar_dDelta2;
    };
    CoolPropDbl d2alphar_dDelta_dTau(void){
        if (!_d2alphar_dDelta_dTau) _d2alphar_dDelta_dTau = calc_d2alphar_dDelta_dTau();
        return _d2alphar_dDelta_dTau;
    };
    CoolPropDbl d2alphar_dTau2(void){
        if (!_d2alphar_dTau2) _d2alphar_dTau2 = calc_d2alphar_dTau2();
        return _d2alphar_dTau2;
    };
	CoolPropDbl d3alphar_dDelta3(void){
        if (!_d3alphar_dDelta3) _d3alphar_dDelta3 = calc_d3alphar_dDelta3();
        return _d3alphar_dDelta3;
    };
	CoolPropDbl d3alphar_dDelta2_dTau(void){
        if (!_d3alphar_dDelta2_dTau) _d3alphar_dDelta2_dTau = calc_d3alphar_dDelta2_dTau();
        return _d3alphar_dDelta2_dTau;
    };
	CoolPropDbl d3alphar_dDelta_dTau2(void){
        if (!_d3alphar_dDelta_dTau2) _d3alphar_dDelta_dTau2 = d3alphar_dDelta_dTau2();
        return _d3alphar_dDelta_dTau2;
    };
	CoolPropDbl d3alphar_dTau3(void){
        if (!_d3alphar_dTau3) _d3alphar_dTau3 = calc_d3alphar_dTau3();
        return _d3alphar_dTau3;
    };
	
    /*
    virtual double dalphar_dDelta_lim(void) = 0;
    virtual double d2alphar_dDelta2_lim(void) = 0;
    virtual double d2alphar_dDelta_dTau_lim(void) = 0;
    virtual double d3alphar_dDelta2_dTau_lim(void) = 0;
    */
};

} /* namespace CoolProp */
#endif /* ABSTRACTSTATE_H_ */<|MERGE_RESOLUTION|>--- conflicted
+++ resolved
@@ -296,18 +296,13 @@
     virtual CoolPropDbl calc_second_two_phase_deriv(parameters Of, parameters Wrt, parameters Constant, parameters Wrt2, parameters Constant2){throw NotImplementedError("calc_second_two_phase_deriv is not implemented for this backend");};
     virtual CoolPropDbl calc_first_two_phase_deriv_splined(parameters Of, parameters Wrt, parameters Constant, CoolPropDbl x_end){throw NotImplementedError("calc_first_two_phase_deriv_splined is not implemented for this backend");};
     
-<<<<<<< HEAD
-    virtual long double calc_saturated_liquid_keyed_output(parameters key){throw NotImplementedError("calc_saturated_liquid_keyed_output is not implemented for this backend");};
-    virtual long double calc_saturated_vapor_keyed_output(parameters key){throw NotImplementedError("calc_saturated_vapor_keyed_output is not implemented for this backend");};
+    virtual CoolPropDbl calc_saturated_liquid_keyed_output(parameters key){throw NotImplementedError("calc_saturated_liquid_keyed_output is not implemented for this backend");};
+    virtual CoolPropDbl calc_saturated_vapor_keyed_output(parameters key){throw NotImplementedError("calc_saturated_vapor_keyed_output is not implemented for this backend");};
     
     /// Using this backend, get the temperature
     virtual long double calc_T(void){return _T;}
     /// Using this backend, get the molar density in mol/m^3
     virtual long double calc_rhomolar(void){return _rhomolar;}
-=======
-    virtual CoolPropDbl calc_saturated_liquid_keyed_output(parameters key){throw NotImplementedError("calc_saturated_liquid_keyed_output is not implemented for this backend");};
-    virtual CoolPropDbl calc_saturated_vapor_keyed_output(parameters key){throw NotImplementedError("calc_saturated_vapor_keyed_output is not implemented for this backend");};
->>>>>>> 6c58a9fa
 
 public:
 
