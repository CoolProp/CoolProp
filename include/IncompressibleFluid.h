/*
 * CoolPropFluid.h
 *
 *  Created on: 20 Dec 2013
 *      Author: jowr
 */

#ifndef INCOMPRESSIBLEFLUID_H_
#define INCOMPRESSIBLEFLUID_H_

#include "DataStructures.h"
#include "Helmholtz.h"
#include "Solvers.h"

#include <numeric>
#include <string>
#include <vector>
#include <map>
#include <assert.h>
#include <iterator>

#include <Eigen/Core>
#include "PolyMath.h"
#include "MatrixMath.h"

namespace CoolProp {

struct IncompressibleData {
	int type;
	enum IncompressibleTypeEnum {
		INCOMPRESSIBLE_NOT_SET,
		INCOMPRESSIBLE_POLYNOMIAL,
		INCOMPRESSIBLE_EXPONENTIAL,
		INCOMPRESSIBLE_EXPPOLYNOMIAL,
<<<<<<< HEAD
		INCOMPRESSIBLE_POLYOFFSET,
		INCOMPRESSIBLE_EXPOFFSET
=======
		INCOMPRESSIBLE_EXPOFFSET,
		INCOMPRESSIBLE_POLYOFFSET
>>>>>>> 10a7fa5a
	};
	Eigen::MatrixXd coeffs; //TODO: Can we store the Eigen::Matrix objects more efficiently?
	//std::vector<std::vector<double> > coeffs;
	IncompressibleData() {
		type = INCOMPRESSIBLE_NOT_SET;
	};
};

/// A thermophysical property provider for critical and reducing values as well as derivatives of Helmholtz energy
/**
This fluid instance is populated using an entry from a JSON file
*/
class IncompressibleFluid{

protected:
	std::string name;
	std::string description;
	std::string reference;

	double Tmin, Tmax;
	double xmin, xmax;

	double TminPsat;
	double xref, Tref, pref;
	double href, sref;
	double uref, rhoref;
	double xbase, Tbase;

	IncompressibleData density;
	IncompressibleData specific_heat;
	IncompressibleData viscosity;
	IncompressibleData conductivity;
	IncompressibleData p_sat;
	IncompressibleData T_freeze;
	IncompressibleData volToMass;
	IncompressibleData massToMole;

	Polynomial2DFrac poly;

	// Forward declaration of the some internal functions
	//double h_u(double T, double p, double x);
	//double u_h(double T, double p, double x);

public:
	IncompressibleFluid(){name = "";};
	virtual ~IncompressibleFluid(){};

	std::string getName() const {return name;}
	std::string get_name() const {return getName();}// For backwards-compatibility.
	std::string getDescription() const {return description;}
	std::string getReference() const {return reference;}

	double getTmax() const {return Tmax;}
	double getTmin() const {return Tmin;}
	double getxmax() const {return xmax;}
	double getxmin() const {return xmin;}
	double getTminPsat() const {return TminPsat;}
	double getTref() const {return Tref;}
	double getpref() const {return pref;}
	double getxref() const {return xref;}
	double gethref() const {return href;}
	double getsref() const {return sref;}
	double getTbase() const {return Tbase;}
	double getxbase() const {return xbase;}

	void setName(std::string name) {
	    std::cout << name << "::" << this->name << std::endl;
	    this->name = name;}
	void setDescription(std::string description) {this->description = description;}
	void setReference(std::string reference) {this->reference = reference;}
	void setTmax(double Tmax) {this->Tmax = Tmax;}
	void setTmin(double Tmin) {this->Tmin = Tmin;}
	void setxmax(double xmax) {this->xmax = xmax;}
	void setxmin(double xmin) {this->xmin = xmin;}
	void setTminPsat(double TminPsat) {this->TminPsat = TminPsat;}
	//void setTref(double Tref) {this->Tref = Tref;}
	//void setpref(double pref) {this->pref = pref;}
	//void setxref(double xref) {this->xref = xref;}
	void set_reference_state(double T0, double p0, double x0, double h0, double s0);
	void setTbase(double Tbase) {this->Tbase = Tbase;}
	void setxbase(double xbase) {this->xbase = xbase;}

	/// Setters for the coefficients
	void setDensity(IncompressibleData density){this->density = density;}
	void setSpecificHeat(IncompressibleData specific_heat){this->specific_heat = specific_heat;}
	void setViscosity(IncompressibleData viscosity){this->viscosity = viscosity;}
	void setConductivity(IncompressibleData conductivity){this->conductivity = conductivity;}
	void setPsat(IncompressibleData p_sat){this->p_sat = p_sat;}
	void setTfreeze(IncompressibleData T_freeze){this->T_freeze = T_freeze;}
	void setVolToMass(IncompressibleData volToMass){this->volToMass = volToMass;}
	void setMassToMole(IncompressibleData massToMole){this->massToMole = massToMole;}

	/// A function to check coefficients and equation types.
	void validate();

    /// 
    

protected:
	/// Base function that handles the custom data type, just a place holder to show the structure.
	double baseFunction(IncompressibleData data, double x_in, double y_in);

public:
	/* All functions need T and p as input. Might not
	 * be necessary, but gives a clearer structure.
	 */
	/// Density as a function of temperature, pressure and composition.
	double rho (double T, double p, double x=0.0){return baseFunction(density, T, x);};
	/// Heat capacities as a function of temperature, pressure and composition.
	double c   (double T, double p, double x=0.0){return baseFunction(specific_heat, T, x);};
	double cp  (double T, double p, double x=0.0){return c(T,p,x);};
	double cv  (double T, double p, double x=0.0){return c(T,p,x);};
	/// Entropy as a function of temperature, pressure and composition.
	double s   (double T, double p, double x);
	/// Internal energy as a function of temperature, pressure and composition.
	double u   (double T, double p, double x);
	/// Enthalpy as a function of temperature, pressure and composition.
	double h   (double T, double p, double x=0.0){return h_u(T,p,x);};
	/// Viscosity as a function of temperature, pressure and composition.
	double visc(double T, double p, double x=0.0){return baseFunction(viscosity, T, x);};
	/// Thermal conductivity as a function of temperature, pressure and composition.
	double cond(double T, double p, double x=0.0){return baseFunction(conductivity, T, x);};
	/// Saturation pressure as a function of temperature and composition.
	double psat(double T,           double x=0.0){return baseFunction(p_sat, T, x);};
	/// Freezing temperature as a function of pressure and composition.
	double Tfreeze(       double p, double x){return baseFunction(T_freeze, x, 0.0);};
	/// Conversion from volume-based to mass-based composition.
	double V2M (double T,           double y);
	/// Conversion from mass-based to mole-based composition.
	double M2M (double T,           double x);


protected:

	/* Define internal energy and enthalpy as functions of the
	 * other properties to provide data in case there are no
	 * coefficients.
	 */
	/// Enthalpy from u, p and rho.
	/** Calculate enthalpy as a function of temperature and
	 *  pressure employing functions for internal energy and
	 *  density. Provides consistent formulations. */
	double h_u(double T, double p, double x) {
		return u(T,p,x)+p/rho(T,p,x)-href;
	};

	/// Internal energy from h, p and rho.
	/** Calculate internal energy as a function of temperature
	 *  and pressure employing functions for enthalpy and
	 *  density. Provides consistent formulations. */
	double u_h(double T, double p, double x) {
		return h(T,p,x)-p/rho(T,p,x)+href;
	};


	/*
	 * Some more functions to provide a single implementation
	 * of important routines.
	 * We start with the check functions that can validate input
	 * in terms of pressure p, temperature T and composition x.
	 */
	/// Check validity of temperature input.
	/** Compares the given temperature T to the result of a
	 *  freezing point calculation. This is not necessarily
	 *  defined for all fluids, default values do not cause errors. */
	bool checkT(double T, double p, double x);

	/// Check validity of pressure input.
	/** Compares the given pressure p to the saturation pressure at
	 *  temperature T and throws and exception if p is lower than
	 *  the saturation conditions.
	 *  The default value for psat is -1 yielding true if psat
	 *  is not redefined in the subclass.
	 *  */
	bool checkP(double T, double p, double x);

	/// Check validity of composition input.
	/** Compares the given composition x to a stored minimum and
	 *  maximum value. Enforces the redefinition of xmin and
	 *  xmax since the default values cause an error. */
	bool checkX(double x);

	/// Check validity of temperature, pressure and composition input.
	bool checkTPX(double T, double p, double x){
		return (checkT(T,p,x) && checkP(T,p,x) && checkX(x));
	};
};

} /* namespace CoolProp */
#endif /* INCOMPRESSIBLEFLUID_H_ */<|MERGE_RESOLUTION|>--- conflicted
+++ resolved
@@ -32,13 +32,8 @@
 		INCOMPRESSIBLE_POLYNOMIAL,
 		INCOMPRESSIBLE_EXPONENTIAL,
 		INCOMPRESSIBLE_EXPPOLYNOMIAL,
-<<<<<<< HEAD
-		INCOMPRESSIBLE_POLYOFFSET,
-		INCOMPRESSIBLE_EXPOFFSET
-=======
 		INCOMPRESSIBLE_EXPOFFSET,
 		INCOMPRESSIBLE_POLYOFFSET
->>>>>>> 10a7fa5a
 	};
 	Eigen::MatrixXd coeffs; //TODO: Can we store the Eigen::Matrix objects more efficiently?
 	//std::vector<std::vector<double> > coeffs;
@@ -83,7 +78,7 @@
 	//double u_h(double T, double p, double x);
 
 public:
-	IncompressibleFluid(){name = "";};
+	IncompressibleFluid(){};
 	virtual ~IncompressibleFluid(){};
 
 	std::string getName() const {return name;}
@@ -104,9 +99,7 @@
 	double getTbase() const {return Tbase;}
 	double getxbase() const {return xbase;}
 
-	void setName(std::string name) {
-	    std::cout << name << "::" << this->name << std::endl;
-	    this->name = name;}
+	void setName(std::string name) {this->name = name;}
 	void setDescription(std::string description) {this->description = description;}
 	void setReference(std::string reference) {this->reference = reference;}
 	void setTmax(double Tmax) {this->Tmax = Tmax;}
@@ -134,8 +127,6 @@
 	/// A function to check coefficients and equation types.
 	void validate();
 
-    /// 
-    
 
 protected:
 	/// Base function that handles the custom data type, just a place holder to show the structure.
