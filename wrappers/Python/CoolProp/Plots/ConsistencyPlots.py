--- conflicted
+++ resolved
@@ -403,12 +403,7 @@
             # plt.title(self.pair)
             # plt.show()
 
-<<<<<<< HEAD
-            # good.to_csv('times_water', sep=';')
-            good.to_excel('times_water.xlsx') # !!! uncomment
-=======
             good.to_excel('times_water.xlsx')
->>>>>>> 97d3fbcd
         return df[df.cls != 'GOOD']
 
     def consistency_check_twophase(self):
@@ -515,12 +510,7 @@
             skips = ['DmolarHmolar', 'DmolarSmolar', 'DmolarUmolar', 'HmolarSmolar']
             skips = []
             ff = ConsistencyFigure(fluid, backend='HEOS', additional_skips=skips)  # , NT_1phase = 10, Np_1phase = 10, NT_2phase = 100, NQ_2phase = 0)
-<<<<<<< HEAD
-            # ff.to_csv('Errors' + fluid, sep=';')
-            ff.errors.to_excel('Errors' + fluid + '.xlsx') # !!! uncomment
-=======
             ff.errors.to_excel('Errors' + fluid + '.xlsx')
->>>>>>> 97d3fbcd
             toc = timeit.default_timer()
             print('Time to build:', toc - tic, 'seconds')
             ff.add_to_pdf(PVT)
