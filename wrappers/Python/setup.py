from __future__ import print_function
import platform
import subprocess, shutil, os, sys, glob, tempfile
from packaging.version import Version
from sysconfig import get_config_var
from setuptools.command.build_ext import build_ext
from multiprocessing import cpu_count

def copy_files():
    def copytree(old, new):
        print(old, '-->', new)
        shutil.copytree(old, new)

    def copy2(old, new):
        print(old, '-->', new)
        shutil.copy2(old, new)

    import shutil
    shutil.rmtree(os.path.join('CoolProp', 'include'), ignore_errors=True)
    copytree(os.path.join(CProot, 'include'), os.path.join('CoolProp', 'include'))
    for jsonfile in glob.glob(os.path.join('CoolProp', 'include', '*_JSON.h')):
        print('removing', jsonfile)
        os.remove(jsonfile)
    copytree(os.path.join(CProot, 'externals/fmtlib/include/fmt'), os.path.join('CoolProp', 'include', 'fmt'))  # Should be deprecated
    #copytree(os.path.join(CProot, 'externals/fmtlib/include/fmt'), os.path.join('CoolProp','include','fmt'))
    copy2(os.path.join(CProot, 'CoolPropBibTeXLibrary.bib'), os.path.join('CoolProp', 'CoolPropBibTeXLibrary.bib'))
    print('files copied.')


def remove_files():
    import shutil
    shutil.rmtree(os.path.join('CoolProp', 'include'), ignore_errors=True)
    os.remove(os.path.join('CoolProp', 'CoolPropBibTeXLibrary.bib'))
    print('files removed.')


def touch(fname):
    open(fname, 'a').close()
    os.utime(fname, None)


def recursive_collect_includes():
    thefiles = []
    include_path = os.path.join('CoolProp', 'include')
    for root, dirs, files in os.walk(include_path):
        thefiles += [os.path.relpath(os.path.join(root, _f), 'CoolProp') for _f in files]
    return thefiles


if __name__ == '__main__':

    # #Handling the standard library for C++ on OSX
    #
    # This is mostly related to the compiler version, but since it is much
    # easier to check the OSX version, we are may also use that as an
    # indicator. OSX 10.14 and XCode 10 completely dropped support for
    # libstdc++ which forces is to manipulate the minimum OSX target
    # version when compiling the Cython extensions.
    if sys.platform == 'darwin':
<<<<<<< HEAD
        osx_target = Version (get_config_var('MACOSX_DEPLOYMENT_TARGET'))
        osx_compiler = Version ('0.0')
        osx_version = Version ('0.0')
        FORCE_TARGET = None
        USE_OSX_VERSION = False
        if USE_OSX_VERSION:
            osx_version = Version (platform.mac_ver()[0])
=======
        osx_target = Version(get_config_var('MACOSX_DEPLOYMENT_TARGET'))
        osx_compiler = Version('0.0')
        osx_version = Version('0.0')
        FORCE_TARGET = None
        USE_OSX_VERSION = False
        if USE_OSX_VERSION:
            osx_version = Version(platform.mac_ver()[0])
>>>>>>> 351a6104
            print("OSX build detected, targetting {0} on {1}.".format(osx_target, osx_version))
        else:
            import subprocess
            cmd = subprocess.Popen(r'gcc --version | grep clang | grep -o -E "(\d+\.)+\d+" | uniq | sort', shell=True, stdout=subprocess.PIPE)
            for line in cmd.stdout:
                # print(line)
                try: line = line.decode()
                except AttributeError: pass
                line = line.strip()
                try:
<<<<<<< HEAD
                    osx_compiler = Version (line)
=======
                    osx_compiler = Version(line)
>>>>>>> 351a6104
                    if osx_compiler > "1.0" and osx_compiler < "100.0": break
                except BaseException as be:
                    print('Error getting OSX compile version: ', str(be))
                    pass
            print("OSX build detected, targetting {0} using clang/gcc v{1}.".format(osx_target, osx_compiler))

        # allow to override things manually
        if 'MACOSX_DEPLOYMENT_TARGET' not in os.environ:
            if osx_version >= "10.14":
                os.environ['MACOSX_DEPLOYMENT_TARGET'] = "10.9"
                print("Assuming that we cannot build for {0} on {1}, resetting target to {2}".format(osx_target, osx_version, os.environ['MACOSX_DEPLOYMENT_TARGET']))
            if osx_compiler >= "10":
                os.environ['MACOSX_DEPLOYMENT_TARGET'] = "10.9"
                print("Assuming that we cannot build for {0} using clang/gcc {1}, resetting target to {2}".format(osx_target, osx_compiler, os.environ['MACOSX_DEPLOYMENT_TARGET']))

    # ******************************
    #       CMAKE OPTIONS
    # ******************************

    # Example using CMake to build static library:
    # python setup.py install --cmake-compiler vc9 --cmake-bitness 64
    #
    # or (because pip needs help)
    #
    # python setup.py install cmake=default,64

    cmake_args = [_ for _ in sys.argv if _.startswith('cmake=')]
    if cmake_args:
        i = sys.argv.index(cmake_args[0])
        sys.argv.pop(i)
        cmake_compiler, cmake_bitness = cmake_args[0].split('cmake=')[1].split(',')
    elif os.environ.get('COOLPROP_CMAKE'):
        cmake_compiler, cmake_bitness = os.environ.get('COOLPROP_CMAKE').split(',')
    else:
        if '--cmake-compiler' in sys.argv:
            i = sys.argv.index('--cmake-compiler')
            sys.argv.pop(i)
            cmake_compiler = sys.argv.pop(i)
        elif os.environ.get('COOLPROP_CMAKE_COMPILER'):
            cmake_compiler = os.environ.get('COOLPROP_CMAKE_COMPILER')
        else:
            cmake_compiler = ''

        if '--cmake-bitness' in sys.argv:
            i = sys.argv.index('--cmake-bitness')
            sys.argv.pop(i)
            cmake_bitness = sys.argv.pop(i)
        elif os.environ.get('COOLPROP_CMAKE_BITNESS'):
            cmake_bitness = os.environ.get('COOLPROP_CMAKE_BITNESS')
        else:
            cmake_bitness = ''

    USING_CMAKE = cmake_compiler or cmake_bitness

    cmake_config_args = []

    STATIC_LIBRARY_BUILT = False
    if USING_CMAKE:

        if not cmake_compiler:
            # Assume default
            cmake_compiler = 'default'

        # Always force build since any changes in the C++ files will not force a rebuild
        touch('CoolProp/CoolProp.pyx')

        if 'clean' in sys.argv:
            if os.path.exists('cmake_build'):
                print('removing cmake_build folder...')
                shutil.rmtree('cmake_build')
                print('removed.')

        cmake_config_args, cmake_build_args = [], []
        if cmake_compiler == 'vc9':
            cmake_build_args = ['--config', '"Release"']
            if cmake_bitness == '32':
                cmake_config_args += ['-G', '"Visual Studio 9 2008"']
            elif cmake_bitness == '64':
                cmake_config_args += ['-G', '"Visual Studio 9 2008 Win64"']
            else:
                raise ValueError('cmake_bitness must be either 32 or 64; got ' + cmake_bitness)
        elif cmake_compiler == 'vc10':
            cmake_build_args = ['--config', '"Release"']
            if cmake_bitness == '32':
                cmake_config_args += ['-G', '"Visual Studio 10 2010"']
            elif cmake_bitness == '64':
                cmake_config_args += ['-G', '"Visual Studio 10 2010 Win64"']
            else:
                raise ValueError('cmake_bitness must be either 32 or 64; got ' + cmake_bitness)
        elif cmake_compiler == 'vc14':
            cmake_build_args = ['--config', '"Release"']
            if cmake_bitness == '32':
                cmake_config_args += ['-G', '"Visual Studio 14 2015"']
            elif cmake_bitness == '64':
                cmake_config_args += ['-G', '"Visual Studio 14 2015 Win64"']
            else:
                raise ValueError('cmake_bitness must be either 32 or 64; got ' + cmake_bitness)
        elif cmake_compiler == 'vc15':
            cmake_build_args = ['--config', '"Release"']
            if cmake_bitness == '32':
                cmake_config_args += ['-G', '"Visual Studio 15 2017"']
            elif cmake_bitness == '64':
                cmake_config_args += ['-G', '"Visual Studio 15 2017 Win64"']
            else:
                raise ValueError('cmake_bitness must be either 32 or 64; got ' + cmake_bitness)
        elif cmake_compiler == 'vc16':
            cmake_build_args = ['--config', '"Release"']
            if cmake_bitness == '32':
                cmake_config_args += ['-G', '"Visual Studio 16 2019"', '-A',
                                      'x86']
            elif cmake_bitness == '64':
                cmake_config_args += ['-G', '"Visual Studio 16 2019"', '-A',
                                      'x64']
            else:
                raise ValueError('cmake_bitness must be either 32 or 64; got ' + cmake_bitness)
        elif cmake_compiler == 'vc17':
            cmake_build_args = ['--config', '"Release"']
            if cmake_bitness == '32':
                cmake_config_args += ['-G', '"Visual Studio 17 2022"', '-A',
                                      'x86']
            elif cmake_bitness == '64':
                cmake_config_args += ['-G', '"Visual Studio 17 2022"', '-A',
                                      'x64']
            else:
                raise ValueError('cmake_bitness must be either 32 or 64; got ' + cmake_bitness)
        elif cmake_compiler == 'mingw':
            cmake_config_args = ['-G', '"MinGW Makefiles"']
            if cmake_bitness == '32':
                cmake_config_args += ['-DFORCE_BITNESS_32=ON']
            elif cmake_bitness == '64':
                cmake_config_args += ['-DFORCE_BITNESS_64=ON']
            else:
                raise ValueError('cmake_bitness must be either 32 or 64; got ' + cmake_bitness)
        elif cmake_compiler == 'default':
            cmake_config_args = []
            if sys.platform.startswith('win'):
                cmake_build_args = ['--config', '"Release"']
            if cmake_bitness == '32':
                cmake_config_args += ['-DFORCE_BITNESS_32=ON']
            elif cmake_bitness == '64':
                cmake_config_args += ['-DFORCE_BITNESS_64=ON']
            elif cmake_bitness == 'NATIVE':
                cmake_config_args += ['-DFORCE_BITNESS_NATIVE=ON']
            elif cmake_bitness == 'any':
                pass
            else:
                raise ValueError('cmake_bitness must be either 32 or 64; got ' + cmake_bitness)
        else:
            raise ValueError('cmake_compiler [' + cmake_compiler + '] is invalid')

        # if 'darwin' in sys.platform:
<<<<<<< HEAD
        #    current_system = Version (platform.mac_ver()[0])
=======
        #    current_system = Version(platform.mac_ver()[0])
>>>>>>> 351a6104
        #    print("OSX build detected for system {0}".format(current_system))
        #    #if current_system >= '10.9':
        #    #    cmake_config_args += ["-DDARWIN_USE_LIBCPP=ON"]
        #    #else:
        #    #    cmake_config_args += ["-DDARWIN_USE_LIBCPP=OFF"]

        if 'linux' in sys.platform:
            cmake_config_args += ['-DCOOLPROP_FPIC=ON']
        # if sys.platform.startswith('win'):
        #    cmake_config_args += ['-DCOOLPROP_MSVC_STATIC=OFF']

        cmake_build_dir = os.path.join('cmake_build', '{compiler}-{bitness}bit'.format(compiler=cmake_compiler, bitness=cmake_bitness))
        if not os.path.exists(cmake_build_dir):
            os.makedirs(cmake_build_dir)

        if 'vc' not in cmake_compiler:
            cmake_config_args += ['-DCMAKE_BUILD_TYPE=Release']

        cmake_call_string = ' '.join(['cmake', '../../../..', '-DCOOLPROP_STATIC_LIBRARY=ON', '-DCMAKE_VERBOSE_MAKEFILE=ON'] + cmake_config_args)
        print('calling: ' + cmake_call_string)
        subprocess.check_call(cmake_call_string, shell=True, stdout=sys.stdout, stderr=sys.stderr, cwd=cmake_build_dir)

        cmake_build_string = ' '.join(['cmake', '--build', '.', '-j',
                                       str(cpu_count())] + cmake_build_args)
        print('calling: ' + cmake_build_string)
        subprocess.check_call(cmake_build_string, shell=True, stdout=sys.stdout, stderr=sys.stderr, cwd=cmake_build_dir)

        # Now find the static library that we just built
        static_libs = []
        for search_suffix in ['Release/*.lib', 'Release/*.a', 'Debug/*.lib', 'Debug/*.a', '*.a']:
            static_libs += glob.glob(os.path.join(cmake_build_dir, search_suffix))

        if len(static_libs) != 1:
            raise ValueError("Found more than one static library using CMake build.  Found: " + str(static_libs))
        else:
            STATIC_LIBRARY_BUILT = True
            static_library_path = os.path.dirname(static_libs[0])

    # Check if a sdist build for pypi
    pypi = os.path.exists('.use_this_directory_as_root')

    """
    Modes of operation:
    1) Building the source distro (generate_headers.py must have been run before making the repo)
    2) Installing from source (generate_headers.py must have been run before making the repo)
    3) Installing from git repo (need to make sure to run generate_headers.py)
    4)
    """

    # Determine whether or not to use Cython - default is to use cython unless the file .build_without_cython is found in the current working directory
    USE_CYTHON = not os.path.exists('.build_without_cython')
    cy_ext = 'pyx' if USE_CYTHON else 'cpp'

    if USE_CYTHON:
        # Check for cython >= 0.21 due to the use of cpdef enum
        try:
            import Cython
        except ImportError:
            raise ImportError("Cython not found, please install it.  You can do a pip install Cython")

        # Handle different Cython versions
        cython_version = str(Version (Cython.__version__))
        print('Cython version: ', cython_version)

        if cython_version < '0.20':
            _profiling_enabled = False
            raise ImportError('Your version of Cython (%s) must be >= 0.20 .  Please update your version of cython' % (cython_version,))
        else:
            _profiling_enabled = True

        cython_directives = dict(
            profile=_profiling_enabled,
            embedsignature=True,
            language_level=3 if sys.version_info >= (3, 0) else 2,
            c_string_type='unicode' if sys.version_info >= (3, 0) else 'unicode',
            c_string_encoding='ascii'
            )

    else:
        cython_directives = {}

    # Determine the path to the root of the repository, the folder that contains the CMakeLists.txt file
    # for normal builds, or the main directory for sdist builds
    if pypi:
        CProot = '.'
    else:
        if os.path.exists(os.path.join('..', '..', 'CMakeLists.txt')):
            # Good working directory
            CProot = os.path.join('..', '..')
        else:
            raise ValueError('Could not run script from this folder(' + os.path.abspath(os.path.curdir) + '). Run from wrappers/Python folder')

        sys.path.append(os.path.join(CProot, 'dev'))
        if not USING_CMAKE:
            import generate_headers
            # Generate the headers - does nothing if up to date - but only if not pypi
            generate_headers.generate()
            del generate_headers

        import generate_constants_module
        generate_constants_module.generate()
        del generate_constants_module

    # Read the version from a bare string stored in file in root directory
    version = open(os.path.join(CProot, '.version'), 'r').read().strip()

    setup_kwargs = {
        'zip_safe': False  # no compressed egg; see http://stackoverflow.com/a/29124937/1360263
    }
    from setuptools import setup, Extension, find_packages

    def get_shared_ptr_setter(base_class):
        """
        Get the setter class with the appropriate base class

        DEPRECATED!! shared_ptr is no longer found in weird places after standardization
        """

        # See https://stackoverflow.com/a/54518348
        class shared_ptr_subclass(base_class):
            """ Metaclass for overwriting compilation flags """

            def set_shared_ptr_flags(self):
<<<<<<< HEAD
                from setuptools import CompileError
=======
                from setuptools import CompileErro
>>>>>>> 351a6104

                if sys.platform.startswith('win') and sys.version_info <= (3, 0):
                    # Hardcode for windows for python 2.7...
                    more_flags = ['-DSHARED_PTR_TR1_NAMESPACE']
                else:
                    good_index = -1
                    for ic,contents in enumerate([
                        "#include <memory> \nusing std::shared_ptr;\n int main() { shared_ptr<int> int_ptr; return 0; }",
                        "#include <memory> \nusing std::tr1::shared_ptr; \nint main() { shared_ptr<int> int_ptr; return 0;}",
                        "#include <tr1/memory>\nusing std::tr1::shared_ptr;\nint main() { shared_ptr<int> int_ptr; return 0;}"
                    ]):
                        with tempfile.NamedTemporaryFile('w', suffix='.cpp', dir='.') as f:
                            f.write(contents)
                            f.seek(0)
                            try:
                                self.compiler.compile([f.name])
                                good_index = ic
                                break
                            except CompileError:
                                pass
                    more_flags = []
                    if good_index == 0:
                        print('No shared_ptr flags needed')
                        return
                    elif good_index == 1:
                        more_flags = ['-DSHARED_PTR_TR1_NAMESPACE ']
                    elif good_index == 2:
                        more_flags = ['-DSHARED_PTR_TR1_NAMESPACE', '-DSHARED_PTR_TR1_MEMORY_HEADER']
                print("Adding these shared_ptr compilation macros:", more_flags)
                for ext in self.extensions:
                    ext.extra_compile_args += more_flags

            def build_extensions(self):
                self.set_shared_ptr_flags()
                build_ext.build_extensions(self)
        return shared_ptr_subclass

    if USE_CYTHON:
        print('Cython will be used; cy_ext is ' + cy_ext)
        import Cython.Compiler
        from setuptools.extension import Extension
        from Cython.Build import cythonize

        # setup_kwargs['cmdclass'] = dict(build_ext=get_shared_ptr_setter(build_ext))

        # This will always generate HTML to show where there are still pythonic bits hiding out
        Cython.Compiler.Options.annotate = True
    else:
        print('Cython will not be used; cy_ext is ' + cy_ext)
        # setup_kwargs['cmdclass'] = dict(build_ext=get_shared_ptr_setter(build_ext))

    def find_cpp_sources(root=os.path.join('..', '..', 'src'), extensions=['.cpp'], skip_files=None):
        file_listing = []
        for path, dirs, files in os.walk(root):
            for file in files:
                n, ext = os.path.splitext(file)
                fname = os.path.relpath(os.path.join(path, file))
                if skip_files is not None and fname in skip_files: continue
                if ext in extensions:
                    file_listing.append(fname)
        return file_listing

    # Set variables for C++ sources and include directories
    sources = find_cpp_sources(root=os.path.join(CProot, 'src'), extensions=['.cpp'])
    include_dirs = [
        os.path.join(CProot),
        os.path.join(CProot, 'include'),
        os.path.join(CProot, 'src'),
        os.path.join(CProot, 'externals', 'Eigen'),
        # os.path.join(CProot, 'externals', 'fmtlib'),  # should be deprecated
        os.path.join(CProot, 'externals', 'fmtlib','include'),
        os.path.join(CProot, 'externals', 'msgpack-c', 'include')]

    # If the file is run directly without any parameters, clean, build and install
    if len(sys.argv) == 1:
        sys.argv += ['clean', 'install']

    common_args = dict(include_dirs=include_dirs,
                       language='c++')
    if sys.platform == 'darwin':
        common_args.update(dict(
            extra_compile_args=["-std=c++11"]
        ))

    if USE_CYTHON:
        common_args.update(dict(cython_c_in_temp=True,
                                cython_directives=cython_directives
                                )
                           )

    if STATIC_LIBRARY_BUILT == True:
        CoolProp_module = Extension('CoolProp.CoolProp',
                            [os.path.join('CoolProp', 'CoolProp.' + cy_ext)],
                            libraries=['CoolProp'],
                            library_dirs=[static_library_path],
                            **common_args)
    else:
        CoolProp_module = Extension('CoolProp.CoolProp',
                            [os.path.join('CoolProp', 'CoolProp.' + cy_ext)] + sources,
                            **common_args)
    constants_module = Extension('CoolProp._constants',
                        [os.path.join('CoolProp', '_constants.' + cy_ext)],
                        **common_args)

    if not pypi:
        copy_files()

    ext_modules = [CoolProp_module, constants_module]

    if USE_CYTHON:
        ext_modules = cythonize(ext_modules, compiler_directives=cython_directives)

    try:
        setup(name='CoolProp',
               version=version,  # look above for the definition of version variable - don't modify it here
               author="Ian Bell",
               author_email='ian.h.bell@gmail.com',
               url='http://www.coolprop.org',
               #install_requires=['msvc_runtime'] if sys.platform.startswith('win') else [], # post-install the C++ runtime for windows will be automatically installed, nothing on other platforms
               description="""Open-source thermodynamic and transport properties database""",
               packages=find_packages(),
               ext_modules=ext_modules,
               package_dir={'CoolProp': 'CoolProp', },
               package_data={'CoolProp': ['*.pxd',
                                           'CoolPropBibTeXLibrary.bib',
                                           'Plots/psyrc'] + recursive_collect_includes()},
               classifiers=[
                "Programming Language :: Python",
                "Development Status :: 4 - Beta",
                "Environment :: Other Environment",
                "Intended Audience :: Developers",
                "License :: OSI Approved :: MIT License",
                "Operating System :: OS Independent",
                "Topic :: Software Development :: Libraries :: Python Modules"
                ],
               setup_requires=['Cython'],
               **setup_kwargs
               )
    except BaseException as E:
        if not pypi:
            remove_files()
        raise
    else:
        if not pypi:
            remove_files()<|MERGE_RESOLUTION|>--- conflicted
+++ resolved
@@ -57,15 +57,6 @@
     # libstdc++ which forces is to manipulate the minimum OSX target
     # version when compiling the Cython extensions.
     if sys.platform == 'darwin':
-<<<<<<< HEAD
-        osx_target = Version (get_config_var('MACOSX_DEPLOYMENT_TARGET'))
-        osx_compiler = Version ('0.0')
-        osx_version = Version ('0.0')
-        FORCE_TARGET = None
-        USE_OSX_VERSION = False
-        if USE_OSX_VERSION:
-            osx_version = Version (platform.mac_ver()[0])
-=======
         osx_target = Version(get_config_var('MACOSX_DEPLOYMENT_TARGET'))
         osx_compiler = Version('0.0')
         osx_version = Version('0.0')
@@ -73,7 +64,6 @@
         USE_OSX_VERSION = False
         if USE_OSX_VERSION:
             osx_version = Version(platform.mac_ver()[0])
->>>>>>> 351a6104
             print("OSX build detected, targetting {0} on {1}.".format(osx_target, osx_version))
         else:
             import subprocess
@@ -84,11 +74,7 @@
                 except AttributeError: pass
                 line = line.strip()
                 try:
-<<<<<<< HEAD
-                    osx_compiler = Version (line)
-=======
                     osx_compiler = Version(line)
->>>>>>> 351a6104
                     if osx_compiler > "1.0" and osx_compiler < "100.0": break
                 except BaseException as be:
                     print('Error getting OSX compile version: ', str(be))
@@ -240,11 +226,7 @@
             raise ValueError('cmake_compiler [' + cmake_compiler + '] is invalid')
 
         # if 'darwin' in sys.platform:
-<<<<<<< HEAD
-        #    current_system = Version (platform.mac_ver()[0])
-=======
         #    current_system = Version(platform.mac_ver()[0])
->>>>>>> 351a6104
         #    print("OSX build detected for system {0}".format(current_system))
         #    #if current_system >= '10.9':
         #    #    cmake_config_args += ["-DDARWIN_USE_LIBCPP=ON"]
@@ -368,11 +350,7 @@
             """ Metaclass for overwriting compilation flags """
 
             def set_shared_ptr_flags(self):
-<<<<<<< HEAD
-                from setuptools import CompileError
-=======
                 from setuptools import CompileErro
->>>>>>> 351a6104
 
                 if sys.platform.startswith('win') and sys.version_info <= (3, 0):
                     # Hardcode for windows for python 2.7...
