--- conflicted
+++ resolved
@@ -12,41 +12,24 @@
 # ---------------------------------
 
 """
-<<<<<<< HEAD
-    propssi(fluid::AbstractString, output::AbstractString)
-=======
     PropsSI(fluid::AbstractString, output::AbstractString)
->>>>>>> aba9904c
 
 Return a value that does not depend on the thermodynamic state - this is a convenience function that does the call `PropsSI(output, "", 0, "", 0, fluid)`.
 
 # Arguments
-<<<<<<< HEAD
-* `fluid::AbstractString`: The name of the fluid that is part of CoolProp, for instance "n-Propane", to get a list of possible values types call `get_global_param_string(key)` with `key` one of the following: `["FluidsList", "incompressible_list_pure", "incompressible_list_solution", "mixture_binary_pairs_list", "predefined_mixtures"]`, also there is a list in CoolProp online documentation [List of Fluids](http://www.coolprop.org/fluid_properties/PurePseudoPure.html#list-of-fluids), or simply type `?fluids`
-* `output::AbstractString`: The name of parameter to evaluate. to see a list type `?parameters`
-
-# Example
-```julia
-julia> propssi("n-Butane", "rhomolar_critical")
-=======
 * `fluid::AbstractString`: The name of the fluid that is part of CoolProp, for instance "n-Propane", to get a list of possible values types call `get_global_param_string(key)` with `key` one of the following: `["FluidsList", "incompressible_list_pure", "incompressible_list_solution", "mixture_binary_pairs_list", "predefined_mixtures"]`, also there is a list in CoolProp online documentation [List of Fluids](http://www.coolprop.org/fluid_properties/PurePseudoPure.html#list-of-fluids), or simply type `?CoolProp_fluids`
 * `output::AbstractString`: The name of parameter to evaluate. to see a list type `?CoolProp_parameters`
 
 # Example
 ```julia
 julia> PropsSI("n-Butane", "rhomolar_critical")
->>>>>>> aba9904c
 3922.769612987809
 ```
 
 # Ref
 CoolProp::Props1SI(std::string, std::string)
 """
-<<<<<<< HEAD
-function propssi(fluid::AbstractString, output::AbstractString)
-=======
 function PropsSI(fluid::AbstractString, output::AbstractString)
->>>>>>> aba9904c
   val = ccall( (:Props1SI, "CoolProp"), Cdouble, (Cstring, Cstring), fluid, output)
   if val == Inf
     error("CoolProp: ", get_global_param_string("errstring"))
@@ -55,22 +38,14 @@
 end
 
 """
-<<<<<<< HEAD
-    propssi(output::AbstractString, name1::AbstractString, value1::Real, name2::AbstractString, value2::Real, fluid::AbstractString)
-=======
     PropsSI(output::AbstractString, name1::AbstractString, value1::Real, name2::AbstractString, value2::Real, fluid::AbstractString)
->>>>>>> aba9904c
 
 Return a value that depends on the thermodynamic state.
 > For pure and pseudo-pure fluids, two state points are required to fix the state. The equations of state are based on T and ρ as state variables, so T, ρ will always be the fastest inputs. P, T will be a bit slower (3-10 times), and then comes inputs where neither T nor ρ are given, like p, h. They will be much slower. If speed is an issue, you can look into table-based interpolation methods using TTSE or bicubic interpolation.
 
 # Arguments
 * `fluid::AbstractString`: The name of the fluid that is part of CoolProp, for instance "n-Propane", to get a list of different passible fulid types call `get_global_param_string(key)` with `key` one of the following: `["FluidsList", "incompressible_list_pure", "incompressible_list_solution", "mixture_binary_pairs_list", "predefined_mixtures"]`, also there is a list in CoolProp online documentation [List of Fluids](http://www.coolprop.org/fluid_properties/PurePseudoPure.html#list-of-fluids)
-<<<<<<< HEAD
-* `output::AbstractString`: The name of parameter to evaluate. to see a list type `?parameters`
-=======
 * `output::AbstractString`: The name of parameter to evaluate. to see a list type `?CoolProp_parameters`
->>>>>>> aba9904c
 * `name1::AbstractString`: The name of parameter for first state point
 * `value1::Real`: Value of the first state point
 * `name2::AbstractString`: The name of parameter for second state point
@@ -78,21 +53,6 @@
 
 # Example
 ```julia
-<<<<<<< HEAD
-julia> propssi("D", "T", 300, "P", 101325, "n-Butane")
-2.4325863624814326
-julia> propssi("D", "T", 300, "P", 101325, "INCOMP::DEB") # incompressible pure
-857.1454
-julia> propssi("D", "T", 300, "P", 101325, "INCOMP::LiBr[0.23]") # incompressible mass-based binary mixture
-1187.5438243617214
-julia> propssi("D", "T", 300, "P", 101325, "INCOMP::ZM[0.23]") # incompressible volume-based binary mixtures
-1028.7273860290911
-julia> propssi("Dmass", "T", 300, "P", 101325, "R125[0.5]&R32[0.5]")
-3.5413381483914512
-julia> split(get_global_param_string("mixture_binary_pairs_list"), ', ')[1] # a random binary pair
-"100-41-4&106-42-3"
-julia> propssi("Dmass", "T", 300, "P", 101325, "100-41-4[0.5]&106-42-3[0.5]") # ethylbenzene[0.5]&p-Xylene[0.5]
-=======
 julia> PropsSI("D", "T", 300, "P", 101325, "n-Butane")
 2.4325863624814326
 julia> PropsSI("D", "T", 300, "P", 101325, "INCOMP::DEB") # incompressible pure
@@ -106,18 +66,13 @@
 julia> split(get_global_param_string("mixture_binary_pairs_list"), ', ')[1] # a random binary pair
 "100-41-4&106-42-3"
 julia> PropsSI("Dmass", "T", 300, "P", 101325, "100-41-4[0.5]&106-42-3[0.5]") # ethylbenzene[0.5]&p-Xylene[0.5]
->>>>>>> aba9904c
 857.7381127561846
 ```
 
 # Ref
 CoolProp::PropsSI(const std::string &, const std::string &, double, const std::string &, double, const std::string&)
 """
-<<<<<<< HEAD
-function propssi(output::AbstractString, name1::AbstractString, value1::Real, name2::AbstractString, value2::Real, fluid::AbstractString)
-=======
 function PropsSI(output::AbstractString, name1::AbstractString, value1::Real, name2::AbstractString, value2::Real, fluid::AbstractString)
->>>>>>> aba9904c
   val = ccall( (:PropsSI, "CoolProp"), Cdouble, (Cstring, Cstring, Cdouble, Cstring, Cdouble, Cstring), output, name1, value1, name2, value2, fluid)
   if val == Inf
     error("CoolProp: ", get_global_param_string("errstring"))
@@ -126,11 +81,7 @@
 end
 
 """
-<<<<<<< HEAD
-    phasesi(name1::AbstractString, value1::Real, name2::AbstractString, value2::Real, fluid::AbstractString)
-=======
     PhaseSI(name1::AbstractString, value1::Real, name2::AbstractString, value2::Real, fluid::AbstractString)
->>>>>>> aba9904c
 
 Return a string representation of the phase. Valid states are: "liquid", "supercritical", "supercritical_gas", "supercritical_liquid", "critical_point", "gas", "twophase"
 
@@ -143,17 +94,6 @@
 
 # Example
 ```julia
-<<<<<<< HEAD
-julia> phasesi("T", propssi("TCRIT", "Water"), "P", propssi("PCRIT", "Water"), "Water")
-"critical_point"
-julia> phasesi("T", 300, "Q", 1, "Water")
-"twophase"
-julia> propssi("P", "T", 300, "Q", 1, "Water")
-3536.806750422325
-julia> phasesi("T", 300, "P", 3531, "Water")
-"gas"
-julia> phasesi("T", 300, "P", 3541, "Water")
-=======
 julia> PhaseSI("T", PropsSI("TCRIT", "Water"), "P", PropsSI("PCRIT", "Water"), "Water")
 "critical_point"
 julia> PhaseSI("T", 300, "Q", 1, "Water")
@@ -163,18 +103,13 @@
 julia> PhaseSI("T", 300, "P", 3531, "Water")
 "gas"
 julia> PhaseSI("T", 300, "P", 3541, "Water")
->>>>>>> aba9904c
 "liquid"
 ```
 
 # Ref
 CoolProp::PhaseSI(const std::string &, double, const std::string &, double, const std::string&)
 """
-<<<<<<< HEAD
-function phasesi(name1::AbstractString, value1::Real, name2::AbstractString, value2::Real, fluid::AbstractString)
-=======
 function PhaseSI(name1::AbstractString, value1::Real, name2::AbstractString, value2::Real, fluid::AbstractString)
->>>>>>> aba9904c
   val = ccall( (:PhaseSI, "CoolProp"), Int32, (Cstring, Cdouble, Cstring, Cdouble, Cstring, Ptr{UInt8}, Int), name1, value1, name2, value2, fluid, message_buffer::Array{UInt8, 1}, buffer_length)
   val = unsafe_string(convert(Ptr{UInt8}, pointer(message_buffer::Array{UInt8, 1})))
   if val == ""
@@ -301,7 +236,6 @@
     error("CoolProp: ", get_global_param_string("errstring"))
   end
   return val
-<<<<<<< HEAD
 end
 
 # ---------------------------------
@@ -380,92 +314,6 @@
   return get_global_param_string("errstring")
 end
 
-export parameters, fluids;
-"""
-# CoolProp parameters table, to build run `parameters()`
-
-$(readstring(abspath(@__FILE__, "..", "parameters.table")))
-"""
-parameters() = begin
-=======
-end
-
-# ---------------------------------
-#      Configuration functions
-# ---------------------------------
-
-"""
-    set_config(key::AbstractString, val::AbstractString)
-
-Set configuration string.
-
-# Arguments
-* `key::AbstractString`: The key to configure, following table shows possible `key` values, its default setting and its usage.
-* `val::AbstractString`: The value to set to the key
-
-Key                     |Default|Description
-:-----------------------|:-----:|:---------------------------------------------------------------------------------
-ALTERNATIVE_TABLES_DIRECTORY | "" | If provided, this path will be the root directory for the tabular data.  Otherwise, \${HOME}/.CoolProp/Tables is used
-ALTERNATIVE_REFPROP_PATH | "" | An alternative path to be provided to the directory that contains REFPROP's fluids and mixtures directories.  If provided, the SETPATH function will be called with this directory prior to calling any REFPROP functions.
-ALTERNATIVE_REFPROP_HMX_BNC_PATH | "" | An alternative path to the HMX.BNC file.  If provided, it will be passed into REFPROP's SETUP or SETMIX routines
-VTPR_UNIFAQ_PATH | "" | The path to the directory containing the UNIFAQ JSON files.  Should be slash terminated
-"""
-function set_config(key::AbstractString, val::AbstractString)
-  ccall( (:set_config_string, "CoolProp"), Void, (Cstring, Cstring), key, val)
-  return get_global_param_string("errstring")
-end
-
-"""
-    set_config(key::AbstractString, val::Real)
-
-Set configuration numerical value as double.
-
-# Arguments
-* `key::AbstractString`: The key to configure, following table shows possible `key` values, its default setting and its usage.
-* `val::Real`: The value to set to the key
-
-Key                     |Default|Description
-:-----------------------|:-----:|:---------------------------------------------------------------------------------
-MAXIMUM_TABLE_DIRECTORY_SIZE_IN_GB |  1.0 | The maximum allowed size of the directory that is used to store tabular data
-PHASE_ENVELOPE_STARTING_PRESSURE_PA |  100.0 | Starting pressure [Pa] for phase envelope construction
-R_U_CODATA |  8.3144598 | The value for the ideal gas constant in J/mol/K according to CODATA 2014.  This value is used to harmonize all the ideal gas constants. This is especially important in the critical region.
-SPINODAL_MINIMUM_DELTA |  0.5 | The minimal delta to be used in tracing out the spinodal; make sure that the EOS has a spinodal at this value of delta=rho/rho_r
-"""
-function set_config(key::AbstractString, val::Real)
-  ccall( (:set_config_double, "CoolProp"), Void, (Cstring, Cdouble), key, val)
-  return get_global_param_string("errstring")
-end
-
-"""
-    set_config(key::AbstractString, val::Bool)
-
-Set configuration value as a boolean.
-
-# Arguments
-* `key::AbstractString`: The key to configure, following table shows possible `key` values, its default setting and its usage.
-* `val::Bool`: The value to set to the key
-
-Key                     |Default|Description
-:-----------------------|:-----:|:---------------------------------------------------------------------------------
-NORMALIZE_GAS_CONSTANTS |  true | If true, for mixtures, the molar gas constant (R) will be set to the CODATA value
-CRITICAL_WITHIN_1UK |  true | If true, any temperature within 1 uK of the critical temperature will be considered to be AT the critical point
-CRITICAL_SPLINES_ENABLED |  true | If true, the critical splines will be used in the near-vicinity of the critical point
-SAVE_RAW_TABLES |  false | If true, the raw, uncompressed tables will also be written to file
-REFPROP_DONT_ESTIMATE_INTERACTION_PARAMETERS |  false | If true, if the binary interaction parameters in REFPROP are estimated, throw an error rather than silently continuing
-REFPROP_IGNORE_ERROR_ESTIMATED_INTERACTION_PARAMETERS |  false | If true, if the binary interaction parameters in REFPROP are unable to be estimated, silently continue rather than failing
-REFPROP_USE_GERG |  false | If true, rather than using the highly-accurate pure fluid equations of state, use the pure-fluid EOS from GERG-2008
-REFPROP_USE_PENGROBINSON |  false | If true, rather than using the highly-accurate pure fluid equations of state, use the Peng-Robinson EOS
-DONT_CHECK_PROPERTY_LIMITS |  false | If true, when possible, CoolProp will skip checking whether values are inside the property limits
-HENRYS_LAW_TO_GENERATE_VLE_GUESSES |  false | If true, when doing water-based mixture dewpoint calculations, use Henry's Law to generate guesses for liquid-phase composition
-OVERWRITE_FLUIDS |  false | If true, and a fluid is added to the fluids library that is already there, rather than not adding the fluid (and probably throwing an exception), overwrite it
-OVERWRITE_DEPARTURE_FUNCTION |  false | If true, and a departure function to be added is already there, rather than not adding the departure function (and probably throwing an exception), overwrite it
-OVERWRITE_BINARY_INTERACTION |  false | If true, and a pair of binary interaction pairs to be added is already there, rather than not adding the binary interaction pair (and probably throwing an exception), overwrite it
-"""
-function set_config(key::AbstractString, val::Bool)
-  ccall( (:set_config_bool, "CoolProp"), Void, (Cstring, UInt8), key, val)
-  return get_global_param_string("errstring")
-end
-
 export CoolProp_parameters, CoolProp_fluids;
 """
 # CoolProp parameters table, to build run `CoolProp.buildparameters()`
@@ -474,7 +322,6 @@
 """
 const CoolProp_parameters = "Type `?CoolProp_arameters` to get a list of all CoolProp parameters."
 buildparameters() = begin
->>>>>>> aba9904c
   logf = open("parameters.table", "w");
   println(logf, "Paramerer |Description |Unit |Comment ");
   println(logf, ":---------|:-----------|:----|:-------" );
@@ -499,16 +346,6 @@
     println(logf, "$p" * " | " * longunit * " | " * note);
   end
   close(logf);
-<<<<<<< HEAD
-  readdlm(abspath(@__FILE__, "..", "parameters.table"), '|', skipstart=2);
-end
-"""
-# CoolProp fluids table, to build run `fluids()`
-
-$(readstring(abspath(@__FILE__, "..", "fluids.table")))
-"""
-fluids() = begin
-=======
 end
 """
 # CoolProp fluids table, to build run `CoolProp.buildfluids()`
@@ -517,7 +354,6 @@
 """
 const CoolProp_fluids = "Type `?CoolProp_fluids` to get a list of all CoolProp fluids."
 buildfluids() = begin
->>>>>>> aba9904c
   logf = open("fluids.table", "w");
   println(logf, "ID |Name |Alias |CAS |Pure |Formula |BibTeX ");
   println(logf, ":--|:----|:-----|:---|:----|:-------|:------");
@@ -535,13 +371,7 @@
     print(logf, "\n");
   end
   close(logf);
-<<<<<<< HEAD
-  readdlm(abspath(@__FILE__, "..", "fluids.table"), '|', skipstart=2);
-end
-
-=======
-end
->>>>>>> aba9904c
+end
 # ---------------------------------
 #       Information functions
 # ---------------------------------
@@ -584,11 +414,7 @@
 ```
 
 # Note
-<<<<<<< HEAD
-A tabular output for this function is available with `?parameters` or `parameters=parameters()`
-=======
 A tabular output for this function is available with `?CoolProp_parameters`
->>>>>>> aba9904c
 """
 function get_parameter_information_string(key::AbstractString, outtype::AbstractString)
   message_buffer[1:length(outtype)+1] = [Vector{UInt8}(outtype); 0x00]
@@ -623,11 +449,7 @@
 "formula"                    | The chemical formula of the fluid in LaTeX form if available, "" otherwise
 
 # Note
-<<<<<<< HEAD
-A tabular output for this function is available with `?fluids` or `fluids=fluids()`
-=======
 A tabular output for this function is available with `?CoolProp_fluids`
->>>>>>> aba9904c
 """
 function get_fluid_param_string(fluid::AbstractString, param::AbstractString)
   val = ccall( (:get_fluid_param_string, "CoolProp"), Clong, (Cstring, Cstring, Ptr{UInt8}, Int), fluid, param, message_buffer::Array{UInt8, 1}, buffer_length)
@@ -638,36 +460,20 @@
 end
 
 """
-<<<<<<< HEAD
-    f2k(tf::Real)
+    F2K(tf::Real)
 
 Convert from degrees Fahrenheit to Kelvin (useful primarily for testing).
 """
-function f2k(tf::Real)
-=======
-    F2K(tf::Real)
-
-Convert from degrees Fahrenheit to Kelvin (useful primarily for testing).
-"""
 function F2K(tf::Real)
->>>>>>> aba9904c
   return ccall( (:F2K, "CoolProp"), Cdouble, (Cdouble,), tf)
 end
 
 """
-<<<<<<< HEAD
-    k2f(tk::Real)
+    K2F(tk::Real)
 
 Convert from Kelvin to degrees Fahrenheit (useful primarily for testing).
 """
-function k2f(tk::Real)
-=======
-    K2F(tk::Real)
-
-Convert from Kelvin to degrees Fahrenheit (useful primarily for testing).
-"""
 function K2F(tk::Real)
->>>>>>> aba9904c
   return ccall( (:K2F, "CoolProp"), Cdouble, (Cdouble,), tk)
 end
 
@@ -782,11 +588,7 @@
 # ---------------------------------
 
 """
-<<<<<<< HEAD
-    hapropssi(output::AbstractString, name1::AbstractString, value1::Real, name2::AbstractString, value2::Real, name3::AbstractString, value3::Real)
-=======
     HAPropsSI(output::AbstractString, name1::AbstractString, value1::Real, name2::AbstractString, value2::Real, name3::AbstractString, value3::Real)
->>>>>>> aba9904c
 
 DLL wrapper of the HAPropsSI function.
 
@@ -829,15 +631,6 @@
 ```julia
 # Enthalpy (J per kg dry air) as a function of temperature, pressure,
 # and relative humidity at STP
-<<<<<<< HEAD
-julia> h = hapropssi("H", "T", 298.15, "P", 101325, "R", 0.5)
-50423.45039247604
-# Temperature of saturated air at the previous enthalpy
-julia> T = hapropssi("T", "P", 101325, "H", h, "R", 1.0)
-290.9620891952412
-# Temperature of saturated air - order of inputs doesn't matter
-julia> T = hapropssi("T", "H", h, "R", 1.0, "P", 101325)
-=======
 julia> h = HAPropsSI("H", "T", 298.15, "P", 101325, "R", 0.5)
 50423.45039247604
 # Temperature of saturated air at the previous enthalpy
@@ -845,18 +638,13 @@
 290.9620891952412
 # Temperature of saturated air - order of inputs doesn't matter
 julia> T = HAPropsSI("T", "H", h, "R", 1.0, "P", 101325)
->>>>>>> aba9904c
 290.9620891952412
 ```
 
 # Ref
 HumidAir::HAPropsSI(const char* OutputName, const char* Input1Name, double Input1, const char* Input2Name, double Input2, const char* Input3Name, double Input3);
 """
-<<<<<<< HEAD
-function hapropssi(output::AbstractString, name1::AbstractString, value1::Real, name2::AbstractString, value2::Real, name3::AbstractString, value3::Real)
-=======
 function HAPropsSI(output::AbstractString, name1::AbstractString, value1::Real, name2::AbstractString, value2::Real, name3::AbstractString, value3::Real)
->>>>>>> aba9904c
   val = ccall( (:HAPropsSI, "CoolProp"), Cdouble, (Cstring, Cstring, Cdouble, Cstring, Cdouble, Cstring, Cdouble), output, name1, value1, name2, value2, name3, value3)
   if val == Inf
     error("CoolProp: ", get_global_param_string("errstring"))
@@ -866,7 +654,6 @@
 
 """
     cair_sat(t::Real)
-<<<<<<< HEAD
 
 Humid air saturation specific in [kJ/kg-K] heat at 1 atmosphere, based on a correlation from EES.
 
@@ -876,25 +663,14 @@
 # Ref
 HumidAir::cair_sat(double);
 
-=======
-
-Humid air saturation specific in [kJ/kg-K] heat at 1 atmosphere, based on a correlation from EES.
-
-# Arguments
-* `t`: T [K] good from 250K to 300K, no error bound checking is carried out.
-
-# Ref
-HumidAir::cair_sat(double);
-
->>>>>>> aba9904c
 # Note
 Equals partial derivative of enthalpy with respect to temperature at constant relative humidity of 100 percent and pressure of 1 atmosphere.
 """
 function cair_sat(t::Real)
   val = ccall( (:cair_sat, "CoolProp"), Cdouble, (Cdouble, ), t)
   return val;
-<<<<<<< HEAD
-end
+end
+
 function raise(errcode, message_buffer)
   if errcode[] != 0
     if errcode[] == 1
@@ -906,122 +682,11 @@
     end
   end
 end
-
 # ---------------------------------
 #        Low-level access
 # ---------------------------------
 
 """
-    abstractstate_factory(backend::AbstractString, fluids::AbstractString)
-
-Generate an AbstractState instance return an integer handle to the state class generated to be used in the other low-level accessor functions.
-
-# Arguments
-* `backend`: The backend you will use could be: `["HEOS", "REFPROP", "INCOMP", "IF97", "TREND", "HEOS&TTSE", "HEOS&BICUBIC", "SRK", "PR", "VTPR"]` etc.
-* `fluids`: '&' delimited list of fluids. To get a list of possible values call `get_global_param_string(key)` with `key` one of the following: `["FluidsList", "incompressible_list_pure", "incompressible_list_solution", "mixture_binary_pairs_list", "predefined_mixtures"]`, also there is a list in CoolProp online documentation [List of Fluids](http://www.coolprop.org/fluid_properties/PurePseudoPure.html#list-of-fluids), or simply type `?fluids`
-
-# Example
-```julia
-julia> HEOS = abstractstate_factory("HEOS", "R245fa");
-julia> TTSE = abstractstate_factory("HEOS&TTSE", "R245fa");
-julia> BICU = abstractstate_factory("HEOS&BICUBIC", "R245fa");
-julia> SRK = abstractstate_factory("SRK", "R245fa");
-julia> PR = abstractstate_factory("PR", "R245fa");
-```
-"""
-function abstractstate_factory(backend::AbstractString, fluids::AbstractString)
-  AbstractState = ccall( (:AbstractState_factory, "CoolProp"), Clong, (Cstring, Cstring, Ref{Clong}, Ptr{UInt8}, Clong), backend, fluids, errcode, message_buffer::Array{UInt8, 1}, buffer_length)
-  raise(errcode, message_buffer)
-  return AbstractState
-end
-
-"""
-    abstractstate_free(handle::Clong)
-
-Release a state class generated by the low-level interface wrapper.
-
-# Arguments
-* `handle`: The integer handle for the state class stored in memory
-"""
-function abstractstate_free(handle::Clong)
-  ccall( (:AbstractState_free, "CoolProp"), Void, (Clong, Ref{Clong}, Ptr{UInt8}, Clong), handle, errcode, message_buffer::Array{UInt8, 1}, buffer_length)
-  raise(errcode, message_buffer)
-  return nothing
-=======
-end
-
-function raise(errcode, message_buffer)
-  if errcode[] != 0
-    if errcode[] == 1
-      error("CoolProp: ", unsafe_string(convert(Ptr{UInt8}, pointer(message_buffer))))
-    elseif errcode[] == 2
-      error("CoolProp: message buffer too small")
-    else # == 3
-      error("CoolProp: unknown error")
-    end
-  end
->>>>>>> aba9904c
-end
-# ---------------------------------
-#        Low-level access
-# ---------------------------------
-
-"""
-<<<<<<< HEAD
-    abstractstate_set_fractions(handle::Clong, fractions::Array{Float64})
-
-Set the fractions (mole, mass, volume) for the AbstractState.
-
-# Arguments
-* `handle`: The integer handle for the state class stored in memory
-* `fractions`: The array of fractions
-
-# Example
-```julia
-julia> handle = abstractstate_factory("HEOS", "Water&Ethanol");
-julia> pq_inputs = get_input_pair_index("PQ_INPUTS");
-julia> t = get_param_index("T");
-julia> abstractstate_set_fractions(handle, [0.4, 0.6]);
-julia> abstractstate_update(handle, pq_inputs, 101325, 0);
-julia> abstractstate_keyed_output(handle, t)
-352.3522212991724
-julia> abstractstate_free(handle);
-```
-"""
-function abstractstate_set_fractions(handle::Clong, fractions::Array{Float64})
-  ccall( (:AbstractState_set_fractions, "CoolProp"), Void, (Clong, Ptr{Cdouble}, Clong, Ref{Clong}, Ptr{UInt8}, Clong), handle, fractions, length(fractions), errcode, message_buffer::Array{UInt8, 1}, buffer_length)
-  raise(errcode, message_buffer)
-  return nothing
-end
-
-"""
-    abstractstate_update(handle::Clong, input_pair::Clong, value1::Real, value2::Real)
-    abstractstate_update(handle::Clong, input_pair::AbstractString, value1::Real, value2::Real)
-
-Update the state of the AbstractState.
-
-# Arguments
-* `handle`: The integer handle for the state class stored in memory
-* `input_pair::Clong`: The integer value for the input pair obtained from get_input_pair_index(param::AbstractString)
-* `input_pair::AbstractString`: The name of an input pair
-* `value1`: The first input value
-* `value2`: The second input value
-
-# Example
-```julia
-julia> handle = abstractstate_factory("HEOS", "Water&Ethanol");
-julia> pq_inputs = get_input_pair_index("PQ_INPUTS");
-julia> t = get_param_index("T");
-julia> abstractstate_set_fractions(handle, [0.4, 0.6]);
-julia> abstractstate_update(handle, pq_inputs, 101325, 0);
-julia> abstractstate_keyed_output(handle, t)
-352.3522212991724
-julia> abstractstate_free(handle);
-```
-"""
-function abstractstate_update(handle::Clong, input_pair::Clong, value1::Real, value2::Real)
-  ccall( (:AbstractState_update, "CoolProp"), Void, (Clong, Clong, Cdouble, Cdouble, Ref{Clong}, Ptr{UInt8}, Clong), handle, input_pair, value1, value2, errcode, message_buffer::Array{UInt8, 1}, buffer_length)
-=======
     AbstractState_factory(backend::AbstractString, fluids::AbstractString)
 
 Generate an AbstractState instance return an integer handle to the state class generated to be used in the other low-level accessor functions.
@@ -1055,15 +720,10 @@
 """
 function AbstractState_free(handle::Clong)
   ccall( (:AbstractState_free, "CoolProp"), Void, (Clong, Ref{Clong}, Ptr{UInt8}, Clong), handle, errcode, message_buffer::Array{UInt8, 1}, buffer_length)
->>>>>>> aba9904c
   raise(errcode, message_buffer)
   return nothing
 end
 
-<<<<<<< HEAD
-function abstractstate_update(handle::Clong, input_pair::AbstractString, value1::Real, value2::Real)
-  abstractstate_update(handle::Clong, get_input_pair_index(input_pair), value1::Real, value2::Real)
-=======
 """
     AbstractState_set_fractions(handle::Clong, fractions::Array{Float64})
 
@@ -1088,24 +748,58 @@
 function AbstractState_set_fractions(handle::Clong, fractions::Array{Float64})
   ccall( (:AbstractState_set_fractions, "CoolProp"), Void, (Clong, Ptr{Cdouble}, Clong, Ref{Clong}, Ptr{UInt8}, Clong), handle, fractions, length(fractions), errcode, message_buffer::Array{UInt8, 1}, buffer_length)
   raise(errcode, message_buffer)
->>>>>>> aba9904c
   return nothing
 end
 
 """
-<<<<<<< HEAD
-    abstractstate_keyed_output(handle::Clong, param::Clong)
-
-Get an output value from the `abstractstate` using an integer value for the desired output value.
+    AbstractState_update(handle::Clong, input_pair::Clong, value1::Real, value2::Real)
+    AbstractState_update(handle::Clong, input_pair::AbstractString, value1::Real, value2::Real)
+
+Update the state of the AbstractState.
+
+# Arguments
+* `handle`: The integer handle for the state class stored in memory
+* `input_pair::Clong`: The integer value for the input pair obtained from get_input_pair_index(param::AbstractString)
+* `input_pair::AbstractString`: The name of an input pair
+* `value1`: The first input value
+* `value2`: The second input value
+
+# Example
+```julia
+julia> handle = AbstractState_factory("HEOS", "Water&Ethanol");
+julia> pq_inputs = get_input_pair_index("PQ_INPUTS");
+julia> t = get_param_index("T");
+julia> AbstractState_set_fractions(handle, [0.4, 0.6]);
+julia> AbstractState_update(handle, pq_inputs, 101325, 0);
+julia> AbstractState_keyed_output(handle, t)
+352.3522212991724
+julia> AbstractState_free(handle);
+```
+"""
+function AbstractState_update(handle::Clong, input_pair::Clong, value1::Real, value2::Real)
+  ccall( (:AbstractState_update, "CoolProp"), Void, (Clong, Clong, Cdouble, Cdouble, Ref{Clong}, Ptr{UInt8}, Clong), handle, input_pair, value1, value2, errcode, message_buffer::Array{UInt8, 1}, buffer_length)
+  raise(errcode, message_buffer)
+  return nothing
+end
+
+function AbstractState_update(handle::Clong, input_pair::AbstractString, value1::Real, value2::Real)
+  AbstractState_update(handle::Clong, get_input_pair_index(input_pair), value1::Real, value2::Real)
+  return nothing
+end
+
+"""
+    AbstractState_keyed_output(handle::Clong, param::Clong)
+
+Get an output value from the `AbstractState` using an integer value for the desired output value.
 
 # Arguments
 * `handle`: The integer handle for the state class stored in memory
 * `param::Clong`: param The integer value for the parameter you want
 
 # Note
-See `abstractstate_output`
-"""
-function abstractstate_keyed_output(handle::Clong, param::Clong)
+See `AbstractState_output`
+"""
+function AbstractState_keyed_output(handle::Clong, param::Clong)
   output = ccall( (:AbstractState_keyed_output, "CoolProp"), Cdouble, (Clong, Clong, Ref{Clong}, Ptr{UInt8}, Clong), handle, param, errcode, message_buffer::Array{UInt8, 1}, buffer_length)
   raise(errcode, message_buffer)
   if output == -Inf
@@ -1115,21 +809,21 @@
 end
 
 """
-    abstractstate_output(handle::Clong, param::AbstractString)
-
-Get an output value from the `abstractstate` using an integer value for the desired output value. It is a convenience function that call `abstractstate_keyed_output`
+    AbstractState_output(handle::Clong, param::AbstractString)
+
+Get an output value from the `AbstractState` using an integer value for the desired output value. It is a convenience function that call `AbstractState_keyed_output`
 
 # Arguments
 * `handle`: The integer handle for the state class stored in memory
 * `param::AbstractString`: The name for the parameter you want
 """
-function abstractstate_output(handle::Clong, param::AbstractString)
-  return abstractstate_keyed_output(handle, get_param_index(param))
-end
-
-
-"""
-    abstractstate_specify_phase(handle::Clong, phase::AbstractString)
+function AbstractState_output(handle::Clong, param::AbstractString)
+  return AbstractState_keyed_output(handle, get_param_index(param))
+end
+
+
+"""
+    AbstractState_specify_phase(handle::Clong, phase::AbstractString)
 
 Specify the phase to be used for all further calculations.
 
@@ -1151,163 +845,6 @@
 
 # Example
 ```julia
-julia> heos = abstractstate_factory("HEOS", "Water");
-# Do a flash call that is a very low density state point, definitely vapor
-julia> @time abstractstate_update(heos, "DmolarT_INPUTS", 1e-6, 300);
-  0.025233 seconds (5.23 k allocations: 142.283 KB)
-# Specify the phase - for some inputs (especially density-temperature), this will result in a
-# more direct evaluation of the equation of state without checking the saturation boundary
-julia> abstractstate_specify_phase(heos, "phase_gas");
-# We try it again - a bit faster
-julia> @time abstractstate_update(heos, "DmolarT_INPUTS", 1e-6, 300);
-  0.000050 seconds (5 allocations: 156 bytes)
-julia> abstractstate_free(heos);
-```
-"""
-function abstractstate_specify_phase(handle::Clong, phase::AbstractString)
-  ccall( (:AbstractState_specify_phase, "CoolProp"), Void, (Clong, Cstring, Ref{Clong}, Ptr{UInt8}, Clong), handle, phase, errcode, message_buffer::Array{UInt8, 1}, buffer_length)
-  raise(errcode, message_buffer)
-=======
-    AbstractState_update(handle::Clong, input_pair::Clong, value1::Real, value2::Real)
-    AbstractState_update(handle::Clong, input_pair::AbstractString, value1::Real, value2::Real)
-
-Update the state of the AbstractState.
-
-# Arguments
-* `handle`: The integer handle for the state class stored in memory
-* `input_pair::Clong`: The integer value for the input pair obtained from get_input_pair_index(param::AbstractString)
-* `input_pair::AbstractString`: The name of an input pair
-* `value1`: The first input value
-* `value2`: The second input value
-
-# Example
-```julia
-julia> handle = AbstractState_factory("HEOS", "Water&Ethanol");
-julia> pq_inputs = get_input_pair_index("PQ_INPUTS");
-julia> t = get_param_index("T");
-julia> AbstractState_set_fractions(handle, [0.4, 0.6]);
-julia> AbstractState_update(handle, pq_inputs, 101325, 0);
-julia> AbstractState_keyed_output(handle, t)
-352.3522212991724
-julia> AbstractState_free(handle);
-```
-"""
-function AbstractState_update(handle::Clong, input_pair::Clong, value1::Real, value2::Real)
-  ccall( (:AbstractState_update, "CoolProp"), Void, (Clong, Clong, Cdouble, Cdouble, Ref{Clong}, Ptr{UInt8}, Clong), handle, input_pair, value1, value2, errcode, message_buffer::Array{UInt8, 1}, buffer_length)
-  raise(errcode, message_buffer)
-  return nothing
-end
-
-function AbstractState_update(handle::Clong, input_pair::AbstractString, value1::Real, value2::Real)
-  AbstractState_update(handle::Clong, get_input_pair_index(input_pair), value1::Real, value2::Real)
->>>>>>> aba9904c
-  return nothing
-end
-
-"""
-<<<<<<< HEAD
-    abstractstate_unspecify_phase(handle::Clong)
-
-Unspecify the phase to be used for all further calculations.
-
-# Arguments
-* `handle`: The integer handle for the state class stored in memory
-"""
-function abstractstate_unspecify_phase(handle::Clong)
-  ccall( (:AbstractState_unspecify_phase, "CoolProp"), Void, (Clong, Ref{Clong}, Ptr{UInt8}, Clong), handle, errcode, message_buffer::Array{UInt8, 1}, buffer_length)
-  raise(errcode, message_buffer)
-  return nothing
-end
-
-"""
-    abstractstate_update_and_common_out!{F<:AbstractFloat}(handle::Clong, input_pair::Clong, value1::Array{F}, value2::Array{F}, length::Integer, T::Array{F}, p::Array{F}, rhomolar::Array{F}, hmolar::Array{F}, smolar::Array{F})
-    abstractstate_update_and_common_out!{F<:AbstractFloat}(handle::Clong, input_pair::AbstractString, value1::Array{F}, value2::Array{F}, length::Integer, T::Array{F}, p::Array{F}, rhomolar::Array{F}, hmolar::Array{F}, smolar::Array{F})
-
-Update the state of the AbstractState and get an output value five common outputs (temperature, pressure, molar density, molar enthalpy and molar entropy) from the AbstractState using pointers as inputs and output to allow array computation.
-
-# Arguments
-* `handle`: The integer handle for the state class stored in memory
-* `input_pair::Clong`: The integer value for the input pair obtained from get_input_pair_index
-* `input_pair::AbstractString`:
-* `value1`: The pointer to the array of the first input parameters
-* `value2`: The pointer to the array of the second input parameters
-* `length`: The number of elements stored in the arrays (both inputs and outputs MUST be the same length)
-* `T`: The pointer to the array of temperature
-* `p`: The pointer to the array of pressure
-* `rhomolar`: Array of molar density
-* `hmolar`: The array of molar enthalpy
-* `smolar`: Trray of molar entropy
-
-# Example
-```julia
-julia> handle = abstractstate_factory("HEOS", "Water&Ethanol");
-julia> pq_inputs = get_input_pair_index("PQ_INPUTS");
-julia> abstractstate_set_fractions(handle, [0.4, 0.6]);
-julia> T = [0.0]; p = [0.0]; rhomolar = [0.0]; hmolar = [0.0]; smolar = [0.0];
-julia> abstractstate_update_and_common_out!(handle, pq_inputs, [101325.0], [0.0], 1, T, p, rhomolar, hmolar, smolar);
-julia> abstractstate_free(handle);
-```
-"""
-function abstractstate_update_and_common_out!{F<:Float64}(handle::Clong, input_pair::Clong, value1::Array{F}, value2::Array{F}, length::Integer, T::Array{F}, p::Array{F}, rhomolar::Array{F}, hmolar::Array{F}, smolar::Array{F})
-  ccall( (:AbstractState_update_and_common_out, "CoolProp"), Void, (Clong, Clong, Ref{Cdouble}, Ref{Cdouble}, Clong, Ref{Cdouble}, Ref{Cdouble}, Ref{Cdouble}, Ref{Cdouble}, Ref{Cdouble}, Ref{Clong}, Ptr{UInt8}, Clong), handle, input_pair, value1, value2, length, T, p, rhomolar, hmolar, smolar, errcode, message_buffer::Array{UInt8, 1}, buffer_length)
-=======
-    AbstractState_keyed_output(handle::Clong, param::Clong)
-
-Get an output value from the `AbstractState` using an integer value for the desired output value.
-
-# Arguments
-* `handle`: The integer handle for the state class stored in memory
-* `param::Clong`: param The integer value for the parameter you want
-
-# Note
-See `AbstractState_output`
-"""
-function AbstractState_keyed_output(handle::Clong, param::Clong)
-  output = ccall( (:AbstractState_keyed_output, "CoolProp"), Cdouble, (Clong, Clong, Ref{Clong}, Ptr{UInt8}, Clong), handle, param, errcode, message_buffer::Array{UInt8, 1}, buffer_length)
-  raise(errcode, message_buffer)
-  if output == -Inf
-    error("CoolProp: no correct state has been set with AbstractState_update")
-  end
-  return output
-end
-
-"""
-    AbstractState_output(handle::Clong, param::AbstractString)
-
-Get an output value from the `AbstractState` using an integer value for the desired output value. It is a convenience function that call `AbstractState_keyed_output`
-
-# Arguments
-* `handle`: The integer handle for the state class stored in memory
-* `param::AbstractString`: The name for the parameter you want
-"""
-function AbstractState_output(handle::Clong, param::AbstractString)
-  return AbstractState_keyed_output(handle, get_param_index(param))
-end
-
-
-"""
-    AbstractState_specify_phase(handle::Clong, phase::AbstractString)
-
-Specify the phase to be used for all further calculations.
-
-# Arguments
-* `handle`: The integer handle for the state class stored in memory
-* `phase`: The string with the phase to use. Possible candidates are listed bellow:
-
-Phase name                 |Condition
-:--------------------------|-----------------------
-phase_liquid               |
-phase_gas                  |
-phase_twophase             |
-phase_supercritical        |
-phase_supercritical_gas    |p < pc, T > Tc
-phase_supercritical_liquid |p > pc, T < Tc
-phase_critical_point       |p = pc, T = Tc
-phase_unknown              |
-phase_not_imposed          |
-
-# Example
-```julia
 julia> heos = AbstractState_factory("HEOS", "Water");
 # Do a flash call that is a very low density state point, definitely vapor
 julia> @time AbstractState_update(heos, "DmolarT_INPUTS", 1e-6, 300);
@@ -1323,15 +860,10 @@
 """
 function AbstractState_specify_phase(handle::Clong, phase::AbstractString)
   ccall( (:AbstractState_specify_phase, "CoolProp"), Void, (Clong, Cstring, Ref{Clong}, Ptr{UInt8}, Clong), handle, phase, errcode, message_buffer::Array{UInt8, 1}, buffer_length)
->>>>>>> aba9904c
   raise(errcode, message_buffer)
   return nothing
 end
 
-<<<<<<< HEAD
-function abstractstate_update_and_common_out!{F<:Float64}(handle::Clong, input_pair::AbstractString, value1::Array{F}, value2::Array{F}, length::Integer, T::Array{F}, p::Array{F}, rhomolar::Array{F}, hmolar::Array{F}, smolar::Array{F})
-  abstractstate_update_and_common_out!(handle, get_input_pair_index(input_pair), value1, value2, length, T, p, rhomolar, hmolar, smolar)
-=======
 """
     AbstractState_unspecify_phase(handle::Clong)
 
@@ -1343,22 +875,14 @@
 function AbstractState_unspecify_phase(handle::Clong)
   ccall( (:AbstractState_unspecify_phase, "CoolProp"), Void, (Clong, Ref{Clong}, Ptr{UInt8}, Clong), handle, errcode, message_buffer::Array{UInt8, 1}, buffer_length)
   raise(errcode, message_buffer)
->>>>>>> aba9904c
   return nothing
 end
 
 """
-<<<<<<< HEAD
-    abstractstate_update_and_1_out!{F<:Float64}(handle::Clong, input_pair::Clong, value1::Array{F}, value2::Array{F}, length::Integer, output::Clong, out::Array{F})
-    abstractstate_update_and_1_out!{F<:Float64}(handle::Clong, input_pair::AbstractString, value1::Array{F}, value2::Array{F}, length::Integer, output::AbstractString, out::Array{F})
-
-Update the state of the AbstractState and get one output value (temperature, pressure, molar density, molar enthalpy and molar entropy) from the AbstractState using pointers as inputs and output to allow array computation.
-=======
     AbstractState_update_and_common_out{F<:AbstractFloat}(handle::Clong, input_pair::Clong, value1::Array{F}, value2::Array{F}, length::Integer, T::Array{F}, p::Array{F}, rhomolar::Array{F}, hmolar::Array{F}, smolar::Array{F})
     AbstractState_update_and_common_out{F<:AbstractFloat}(handle::Clong, input_pair::AbstractString, value1::Array{F}, value2::Array{F}, length::Integer, T::Array{F}, p::Array{F}, rhomolar::Array{F}, hmolar::Array{F}, smolar::Array{F})
 
 Update the state of the AbstractState and get an output value five common outputs (temperature, pressure, molar density, molar enthalpy and molar entropy) from the AbstractState using pointers as inputs and output to allow array computation.
->>>>>>> aba9904c
 
 # Arguments
 * `handle`: The integer handle for the state class stored in memory
@@ -1367,19 +891,6 @@
 * `value1`: The pointer to the array of the first input parameters
 * `value2`: The pointer to the array of the second input parameters
 * `length`: The number of elements stored in the arrays (both inputs and outputs MUST be the same length)
-<<<<<<< HEAD
-* `output`: The indice for the output desired
-* `out`: The array for output
-"""
-function abstractstate_update_and_1_out!{F<:Float64}(handle::Clong, input_pair::Clong, value1::Array{F}, value2::Array{F}, length::Integer, output::Clong, out::Array{F})
-  ccall( (:AbstractState_update_and_1_out, "CoolProp"), Void, (Clong, Clong, Ref{Cdouble}, Ref{Cdouble}, Clong, Clong, Ref{Cdouble}, Ref{Clong}, Ptr{UInt8}, Clong), handle, input_pair, value1, value2, length, output, out, errcode, message_buffer::Array{UInt8, 1}, buffer_length)
-  raise(errcode, message_buffer)
-  return nothing
-end
-
-function abstractstate_update_and_1_out!{F<:Float64}(handle::Clong, input_pair::AbstractString, value1::Array{F}, value2::Array{F}, length::Integer, output::AbstractString, out::Array{F})
-  abstractstate_update_and_1_out!(handle, get_input_pair_index(input_pair), value1, value2, length, get_param_index(output), out)
-=======
 * `T`: The pointer to the array of temperature
 * `p`: The pointer to the array of pressure
 * `rhomolar`: Array of molar density
@@ -1519,34 +1030,10 @@
 function AbstractState_set_binary_interaction_double(handle::Clong, i::Integer, j::Integer, parameter::AbstractString, value::Real)
   ccall( (:AbstractState_set_binary_interaction_double, "CoolProp"), Void, (Clong, Clong, Clong, Cstring, Cdouble, Ref{Clong}, Ptr{UInt8}, Clong), handle, i, j, parameter, value, errcode, message_buffer::Array{UInt8, 1}, buffer_length)
   raise(errcode, message_buffer)
->>>>>>> aba9904c
   return nothing
 end
 
 """
-<<<<<<< HEAD
-    abstractstate_update_and_5_out!{F<:Float64}(handle::Clong, input_pair::Clong, value1::Array{F}, value2::Array{F}, length::Integer, outputs::Array{Clong}, out1::Array{F}, out2::Array{F}, out3::Array{F}, out4::Array{F}, out5::Array{F})
-    abstractstate_update_and_5_out!{F<:Float64, S<:AbstractString}(handle::Clong, input_pair::AbstractString, value1::Array{F}, value2::Array{F}, length::Integer, outputs::Array{S}, out1::Array{F}, out2::Array{F}, out3::Array{F}, out4::Array{F}, out5::Array{F})
-
-Update the state of the AbstractState and get an output value five common outputs (temperature, pressure, molar density, molar enthalpy and molar entropy) from the AbstractState using pointers as inputs and output to allow array computation.
-
-# Arguments
-* `handle`: The integer handle for the state class stored in memory
-* `input_pair::Clong`: The integer value for the input pair obtained from get_input_pair_index
-* `input_pair::AbstractString`:
-* `value1`: The pointer to the array of the first input parameters
-* `value2`: The pointer to the array of the second input parameters
-* `length`: The number of elements stored in the arrays (both inputs and outputs MUST be the same length)
-* `outputs`: The 5-element vector of indices for the outputs desired
-* `out1`: The array for the first output
-* `out2`: The array for the second output
-* `out3`: The array for the third output
-* `out4`: The array for the fourth output
-* `out5`: The array for the fifth output
-"""
-function abstractstate_update_and_5_out!{F<:Float64}(handle::Clong, input_pair::Clong, value1::Array{F}, value2::Array{F}, length::Integer, outputs::Array{Clong}, out1::Array{F}, out2::Array{F}, out3::Array{F}, out4::Array{F}, out5::Array{F})
-  ccall( (:AbstractState_update_and_5_out, "CoolProp"), Void, (Clong, Clong, Ref{Cdouble}, Ref{Cdouble}, Clong, Ref{Clong}, Ref{Cdouble}, Ref{Cdouble}, Ref{Cdouble}, Ref{Cdouble}, Ref{Cdouble}, Ref{Clong}, Ptr{UInt8}, Clong), handle, input_pair, value1, value2, length, outputs, out1, out2, out3, out4, out5, errcode, message_buffer::Array{UInt8, 1}, buffer_length)
-=======
     AbstractState_set_cubic_alpha_C(handle::Clong, i::Integer, parameter::AbstractString, c1::Real, c2::Real, c3::Real)
 
 Set cubic's alpha function parameters.
@@ -1561,19 +1048,10 @@
 """
 function AbstractState_set_cubic_alpha_C(handle::Clong, i::Integer, parameter::AbstractString, c1::Real, c2::Real, c3::Real)
   ccall( (:AbstractState_set_cubic_alpha_C, "CoolProp"), Void, (Clong, Clong, Cstring, Cdouble, Cdouble, Cdouble, Ref{Clong}, Ptr{UInt8}, Clong), handle, i, parameter, c1, c2, c3, errcode, message_buffer::Array{UInt8, 1}, buffer_length)
->>>>>>> aba9904c
   raise(errcode, message_buffer)
   return nothing
 end
 
-<<<<<<< HEAD
-function abstractstate_update_and_5_out!{F<:Float64, S<:AbstractString}(handle::Clong, input_pair::AbstractString, value1::Array{F}, value2::Array{F}, length::Integer, outputs::Array{S}, out1::Array{F}, out2::Array{F}, out3::Array{F}, out4::Array{F}, out5::Array{F})
-  outputs_key = Array(Clong, 5)
-  for k = 1:5
-    outputs_key[k] = get_param_index(outputs[k])
-  end
-  abstractstate_update_and_5_out!(handle, get_input_pair_index(input_pair), value1, value2, length, outputs_key, out1, out2, out3, out4, out5)
-=======
 """
     AbstractState_set_fluid_parameter_double(handle::Clong, i::Integer, parameter::AbstractString, value::Real)
 
@@ -1588,58 +1066,10 @@
 function AbstractState_set_fluid_parameter_double(handle::Clong, i::Integer, parameter::AbstractString, value::Real)
   ccall( (:AbstractState_set_fluid_parameter_double, "CoolProp"), Void, (Clong, Clong, Cstring, Cdouble, Ref{Clong}, Ptr{UInt8}, Clong), handle, i, parameter, value, errcode, message_buffer::Array{UInt8, 1}, buffer_length)
   raise(errcode, message_buffer)
->>>>>>> aba9904c
   return nothing
 end
 
 """
-<<<<<<< HEAD
-    abstractstate_set_binary_interaction_double(handle::Clong, i::Int, j::Int, parameter::AbstractString, value::Float64)
-
-Set binary interraction parrameter for diffrent mixtures model e.g.: "linear", "Lorentz-Berthelot"
-
-# Arguments
-* `handle`: The integer handle for the state class stored in memory
-* `i`: indice of the first fluid of the binary pair
-* `j`: indice of the second fluid of the binary pair
-* `parameter`: string wit the name of the parameter, e.g.: "betaT", "gammaT", "betaV", "gammaV"
-* `value`: the value of the binary interaction parameter
-
-# Example
-```julia
-julia> handle = abstractstate_factory("HEOS", "Water&Ethanol");
-julia> abstractstate_set_binary_interaction_double(handle, 0, 1, "betaT", 0.987);
-julia> pq_inputs = get_input_pair_index("PQ_INPUTS");
-julia> t = get_param_index("T");
-julia> abstractstate_set_fractions(handle, [0.4, 0.6]);
-julia> abstractstate_update(handle, pq_inputs, 101325, 0);
-julia> abstractstate_keyed_output(handle, t)
-349.32634425309755
-julia> abstractstate_free(handle);
-```
-"""
-function abstractstate_set_binary_interaction_double(handle::Clong, i::Integer, j::Integer, parameter::AbstractString, value::Real)
-  ccall( (:AbstractState_set_binary_interaction_double, "CoolProp"), Void, (Clong, Clong, Clong, Cstring, Cdouble, Ref{Clong}, Ptr{UInt8}, Clong), handle, i, j, parameter, value, errcode, message_buffer::Array{UInt8, 1}, buffer_length)
-  raise(errcode, message_buffer)
-  return nothing
-end
-
-"""
-    abstractstate_set_cubic_alpha_c(handle::Clong, i::Integer, parameter::AbstractString, c1::Real, c2::Real, c3::Real)
-
-Set cubic's alpha function parameters.
-
-# Arguments
-* `handle`: The integer handle for the state class stored in memory
-* `i`: indice of the fluid the parramter should be applied too (for mixtures)
-* `parameter`: the string specifying the alpha function to use, e.g. "TWU" for the Twu or "MC" for Mathias-Copeman alpha function.
-* `c1`: the first parameter for the alpha function
-* `c2`: the second parameter for the alpha function
-* `c3`: the third parameter for the alpha function
-"""
-function abstractstate_set_cubic_alpha_c(handle::Clong, i::Integer, parameter::AbstractString, c1::Real, c2::Real, c3::Real)
-  ccall( (:AbstractState_set_cubic_alpha_C, "CoolProp"), Void, (Clong, Clong, Cstring, Cdouble, Cdouble, Cdouble, Ref{Clong}, Ptr{UInt8}, Clong), handle, i, parameter, c1, c2, c3, errcode, message_buffer::Array{UInt8, 1}, buffer_length)
-=======
     AbstractState_first_saturation_deriv(handle::Clong, of::Clong, wrt::Clong)
 
 Calculate a saturation derivative from the AbstractState using integer values for the desired parameters.
@@ -1719,118 +1149,12 @@
 """
 function AbstractState_build_phase_envelope(handle::Clong, level::AbstractString)
   ccall( (:AbstractState_build_phase_envelope, "CoolProp"), Void, (Clong, Cstring, Ref{Clong}, Ptr{UInt8}, Clong), handle, level, errcode, message_buffer::Array{UInt8, 1}, buffer_length)
->>>>>>> aba9904c
   raise(errcode, message_buffer)
   return nothing
 end
 
 """
-<<<<<<< HEAD
-    abstractstate_set_fluid_parameter_double(handle::Clong, i::Integer, parameter::AbstractString, value::Real)
-
-Set some fluid parameter (ie volume translation for cubic). Currently applied to the whole fluid not to components.
-
-# Arguments
-* `handle`: The integer handle for the state class stored in memory
-* `i`: indice of the fluid the parramter should be applied to (for mixtures)
-* `parameter`: string wit the name of the parameter, e.g. "c", "cm", "c_m" for volume translation parrameter.
-* `value`: the value of the parameter
-"""
-function abstractstate_set_fluid_parameter_double(handle::Clong, i::Integer, parameter::AbstractString, value::Real)
-  ccall( (:AbstractState_set_fluid_parameter_double, "CoolProp"), Void, (Clong, Clong, Cstring, Cdouble, Ref{Clong}, Ptr{UInt8}, Clong), handle, i, parameter, value, errcode, message_buffer::Array{UInt8, 1}, buffer_length)
-  raise(errcode, message_buffer)
-  return nothing
-end
-
-"""
-    abstractstate_first_saturation_deriv(handle::Clong, of::Clong, wrt::Clong)
-
-Calculate a saturation derivative from the AbstractState using integer values for the desired parameters.
-
-# Arguments
-* `handle`: The integer handle for the state class stored in memory
-* `of`: The parameter of which the derivative is being taken
-* `wrt`: The derivative with with respect to this parameter
-
-# Example
-```julia
-julia> as = abstractstate_factory("HEOS", "Water");
-julia> abstractstate_update(as, "PQ_INPUTS", 15e5, 0);
-julia> abstractstate_first_saturation_deriv(as, get_param_index("Hmolar"), get_param_index("P"))
-0.0025636362140578207
-```
-
-# Ref
-double CoolProp::AbstractState_first_saturation_deriv(const long handle, const long Of, const long Wrt, long* errcode, char* message_buffer, const long buffer_length);
-"""
-function abstractstate_first_saturation_deriv(handle::Clong, of::Clong, wrt::Clong)
-  output = ccall( (:AbstractState_first_saturation_deriv, "CoolProp"), Cdouble, (Clong, Clong, Clong, Ref{Clong}, Ptr{UInt8}, Clong), handle, of, wrt, errcode, message_buffer::Array{UInt8, 1}, buffer_length)
-  raise(errcode, message_buffer)
-  if output == -Inf
-    error("CoolProp: no correct state has been set with AbstractState_update")
-  end
-  return output
-end
-
-"""
-    abstractstate_first_partial_deriv(handle::Clong, of::Clong, wrt::Clong, constant::Clong)
-
-Calculate the first partial derivative in homogeneous phases from the AbstractState using integer values for the desired parameters.
-
-# Arguments
-* `handle`: The integer handle for the state class stored in memory
-* `of`: The parameter of which the derivative is being taken
-* `Wrt`: The derivative with with respect to this parameter
-* `Constant`: The parameter that is not affected by the derivative
-
-# Example
-```julia
-julia> as = abstractstate_factory("HEOS", "Water");
-julia> abstractstate_update(as, "PQ_INPUTS", 15e5, 0);
-julia> abstractstate_first_partial_deriv(as, get_param_index("Hmolar"), get_param_index("P"), get_param_index("S"))
-2.07872526058326e-5
-julia> abstractstate_first_partial_deriv(as, get_param_index("Hmolar"), get_param_index("P"), get_param_index("D"))
-5.900781297636475e-5
-```
-
-# Ref
-double CoolProp::AbstractState_first_partial_deriv(const long handle, const long Of, const long Wrt, const long Constant, long* errcode, char* message_buffer, const long buffer_length);
-"""
-function abstractstate_first_partial_deriv(handle::Clong, of::Clong, wrt::Clong, constant::Clong)
-  output = ccall( (:AbstractState_first_partial_deriv, "CoolProp"), Cdouble, (Clong, Clong, Clong, Clong, Ref{Clong}, Ptr{UInt8}, Clong), handle, of, wrt, constant, errcode, message_buffer::Array{UInt8, 1}, buffer_length)
-  raise(errcode, message_buffer)
-  if output == -Inf
-    error("CoolProp: no correct state has been set with AbstractState_update")
-  end
-  return output
-end
-
-"""
-    abstractstate_build_phase_envelope(handle::Clong, level::AbstractString)
-
-Build the phase envelope.
-
-# Arguments
-* `handle`: The integer handle for the state class stored in memory
-* `level`: How much refining of the phase envelope ("none" to skip refining (recommended) or "veryfine")
-
-# Note
-If there is an error in an update call for one of the inputs, no change in the output array will be made
-
-# Ref
-CoolPRop::AbstractState_build_phase_envelope(const long handle, const char* level, long* errcode, char* message_buffer, const long buffer_length);
-"""
-function abstractstate_build_phase_envelope(handle::Clong, level::AbstractString)
-  ccall( (:AbstractState_build_phase_envelope, "CoolProp"), Void, (Clong, Cstring, Ref{Clong}, Ptr{UInt8}, Clong), handle, level, errcode, message_buffer::Array{UInt8, 1}, buffer_length)
-  raise(errcode, message_buffer)
-  return nothing
-end
-
-"""
-    abstractstate_get_phase_envelope_data!{F<:Float64}(handle::Clong, length::Integer, T::Array{F}, p::Array{F}, rhomolar_vap::Array{F}, rhomolar_liq::Array{F}, x::Array{F}, y::Array{F})
-=======
     AbstractState_get_phase_envelope_data{F<:Float64}(handle::Clong, length::Integer, T::Array{F}, p::Array{F}, rhomolar_vap::Array{F}, rhomolar_liq::Array{F}, x::Array{F}, y::Array{F})
->>>>>>> aba9904c
 
 Get data from the phase envelope for the given mixture composition.
 
@@ -1861,11 +1185,6 @@
 # Ref
 CoolProp::AbstractState_get_phase_envelope_data(const long handle, const long length, double* T, double* p, double* rhomolar_vap, double* rhomolar_liq, double* x, double* y, long* errcode, char* message_buffer, const long buffer_length);
 """
-<<<<<<< HEAD
-function abstractstate_get_phase_envelope_data!{F<:Float64}(handle::Clong, length::Integer, T::Array{F}, p::Array{F}, rhomolar_vap::Array{F}, rhomolar_liq::Array{F}, x::Array{F}, y::Array{F})
-  ccall( (:AbstractState_get_phase_envelope_data, "CoolProp"), Void, (Clong, Clong, Ref{Cdouble}, Ref{Cdouble}, Ref{Cdouble}, Ref{Cdouble}, Ref{Cdouble}, Ref{Cdouble}, Ref{Clong}, Ptr{UInt8}, Clong), handle, length, T, p, rhomolar_vap, rhomolar_liq, x, y, errcode, message_buffer::Array{UInt8, 1}, buffer_length)
-  raise(errcode, message_buffer)
-=======
 function AbstractState_get_phase_envelope_data{F<:Float64}(handle::Clong, length::Integer, T::Array{F}, p::Array{F}, rhomolar_vap::Array{F}, rhomolar_liq::Array{F}, x::Array{F}, y::Array{F})
   ccall( (:AbstractState_get_phase_envelope_data, "CoolProp"), Void, (Clong, Clong, Ref{Cdouble}, Ref{Cdouble}, Ref{Cdouble}, Ref{Cdouble}, Ref{Cdouble}, Ref{Cdouble}, Ref{Clong}, Ptr{UInt8}, Clong), handle, length, T, p, rhomolar_vap, rhomolar_liq, x, y, errcode, message_buffer::Array{UInt8, 1}, buffer_length)
   raise(errcode, message_buffer)
@@ -1892,33 +1211,11 @@
 function AbstractState_build_spinodal(handle::Clong)
   ccall( (:AbstractState_build_spinodal, "CoolProp"), Void, (Clong, Ref{Clong}, Ptr{UInt8}, Clong), handle, errcode, message_buffer::Array{UInt8, 1}, buffer_length)
   raise(errcode, message_buffer)
->>>>>>> aba9904c
   return nothing
 end
 
 """
-<<<<<<< HEAD
-    abstractstate_build_spinodal(handle::Clong)
-
-Build the spinodal.
-
-# Arguments
-* `handle`: The integer handle for the state class stored in memory
-
-# Ref
-CoolProp::AbstractState_build_spinodal(const long handle, long* errcode, char* message_buffer, const long buffer_length);
-"""
-function abstractstate_build_spinodal(handle::Clong)
-  ccall( (:AbstractState_build_spinodal, "CoolProp"), Void, (Clong, Ref{Clong}, Ptr{UInt8}, Clong), handle, errcode, message_buffer::Array{UInt8, 1}, buffer_length)
-  raise(errcode, message_buffer)
-  return nothing
-end
-
-"""
-    abstractstate_get_spinodal_data!{F<:Float64}(handle::Clong, length::Integer, tau::Array{F}, dalta::Array{F}, m1::Array{F})
-=======
     AbstractState_get_spinodal_data{F<:Float64}(handle::Clong, length::Integer, tau::Array{F}, dalta::Array{F}, m1::Array{F})
->>>>>>> aba9904c
 
 Get data for the spinodal curve.
 
@@ -1932,19 +1229,6 @@
 # Note
 If there is an error, no change in the output arrays will be made
 
-<<<<<<< HEAD
-# Ref
-CoolProp::AbstractState_get_spinodal_data(const long handle, const long length, double* tau, double* delta, double* M1, long* errcode, char* message_buffer, const long buffer_length);
-"""
-function abstractstate_get_spinodal_data!{F<:Float64}(handle::Clong, length::Integer, tau::Array{F}, delta::Array{F}, m1::Array{F})
-  ccall( (:AbstractState_get_spinodal_data, "CoolProp"), Void, (Clong, Clong, Ref{Cdouble}, Ref{Cdouble}, Ref{Cdouble}, Ref{Clong}, Ptr{UInt8}, Clong), handle, length, tau, delta, m1, errcode, message_buffer::Array{UInt8, 1}, buffer_length)
-  raise(errcode, message_buffer)
-  return nothing
-end
-
-"""
-    abstractState_all_critical_points!{F<:Float64}(handle::Clong, length::Integer, T::Array{F}, p::Array{F}, rhomolar::Array{F}, stable::Array{Clong})
-=======
 # Example
 julia> HEOS=AbstractState_factory("HEOS","Methane&Ethane");
 julia> AbstractState_set_fractions(HEOS, [0.1, 0.9]);
@@ -1967,7 +1251,6 @@
 
 """
     abstractState_all_critical_points{F<:Float64}(handle::Clong, length::Integer, T::Array{F}, p::Array{F}, rhomolar::Array{F}, stable::Array{Clong})
->>>>>>> aba9904c
 
 Calculate all the critical points for a given composition.
 
@@ -1985,17 +1268,6 @@
 # Ref
 CoolProp::AbstractState_all_critical_points(const long handle, const long length, double* T, double* p, double* rhomolar, long* stable, long* errcode, char* message_buffer, const long buffer_length);
 """
-<<<<<<< HEAD
-function abstractstate_all_critical_points!{F<:Float64}(handle::Clong, length::Integer, T::Array{F}, p::Array{F}, rhomolar::Array{F}, stable::Array{Clong})
-  ccall( (:AbstractState_all_critical_points, "CoolProp"), Void, (Clong, Clong, Ref{Cdouble}, Ref{Cdouble}, Ref{Cdouble}, Ref{Clong}, Ref{Clong}, Ptr{UInt8}, Clong), handle, length, T, p, rhomolar, stable, errcode, message_buffer::Array{UInt8, 1}, buffer_length)
-  raise(errcode, message_buffer)
-  return nothing
-end
-
-for sym=[:PropsSI, :PhaseSI, :K2F, :F2K, :HAPropsSI, :AbstractState_factory, :AbstractState_free, :AbstractState_set_fractions, :AbstractState_update, :AbstractState_keyed_output, :AbstractState_output, :AbstractState_specify_phase, :AbstractState_unspecify_phase, :AbstractState_update_and_common_out, :AbstractState_update_and_1_out, :AbstractState_update_and_5_out, :AbstractState_set_binary_interaction_double, :AbstractState_set_cubic_alpha_C, :AbstractState_set_fluid_parameter_double, :AbstractState_first_saturation_deriv, :AbstractState_first_partial_deriv, :AbstractState_build_phase_envelope, :AbstractState_build_spinodal]
-  symorigin = Symbol(replace(lowercase(string(sym)),r"out$","out!"))
-  @eval const $sym = $symorigin
-=======
 function AbstractState_all_critical_points{F<:Float64}(handle::Clong, length::Integer, T::Array{F}, p::Array{F}, rhomolar::Array{F}, stable::Array{Clong})
   ccall( (:AbstractState_all_critical_points, "CoolProp"), Void, (Clong, Clong, Ref{Cdouble}, Ref{Cdouble}, Ref{Cdouble}, Ref{Clong}, Ref{Clong}, Ptr{UInt8}, Clong), handle, length, T, p, rhomolar, stable, errcode, message_buffer::Array{UInt8, 1}, buffer_length)
   raise(errcode, message_buffer)
@@ -2011,22 +1283,12 @@
 for sym=[:PropsSI, :PhaseSI, :K2F, :F2K, :HAPropsSI, :AbstractState_factory, :AbstractState_free, :AbstractState_set_fractions, :AbstractState_update, :AbstractState_keyed_output, :AbstractState_output, :AbstractState_specify_phase, :AbstractState_unspecify_phase, :AbstractState_update_and_common_out, :AbstractState_update_and_1_out, :AbstractState_update_and_5_out, :AbstractState_set_binary_interaction_double, :AbstractState_set_cubic_alpha_C, :AbstractState_set_fluid_parameter_double, :AbstractState_first_saturation_deriv, :AbstractState_first_partial_deriv, :AbstractState_build_phase_envelope, :AbstractState_build_spinodal, :AbstractState_all_critical_points, :AbstractState_get_phase_envelope_data, :AbstractState_get_spinodal_data]
   symorigin = Symbol(lowercase(string(sym)))
   @eval const $symorigin = $sym
->>>>>>> aba9904c
   @eval export $sym, $symorigin
 end
 const set_reference_stateS = set_reference_state
 const set_reference_stateD = set_reference_state
-<<<<<<< HEAD
-const AbstractState_get_phase_envelope_data = abstractstate_get_phase_envelope_data!
-const AbstractState_all_critical_points = abstractstate_all_critical_points!
-const AbstractState_get_spinodal_data = abstractstate_get_spinodal_data!
-const set_config_string = set_config
-export set_reference_stateS, set_reference_stateD, AbstractState_get_spinodal_data, AbstractState_all_critical_points, AbstractState_get_phase_envelope_data
-export set_reference_state, abstractstate_get_spinodal_data!, abstractState_all_critical_points!, abstractstate_get_phase_envelope_data!
-=======
 const set_config_string = set_config
 export set_reference_stateS, set_reference_stateD, set_reference_state
->>>>>>> aba9904c
 export get_global_param_string, get_parameter_information_string, get_fluid_param_string, get_param_index, get_input_pair_index, set_config
 export saturation_ancillary, set_departure_functions, set_config_string, cair_sat
 end #module